# This script is designed to be used without pulling the repository first!
# You can simply download and run it to have MusicBot installed for you.
# Current the script only supports one installation per user account.
#
# Notice:
#  If you want to run this .ps1 script without setting execution policy in PowerShell,
#  you can make use of the following command in command-prompt.
#
#    powershell.exe -noprofile -executionpolicy bypass -file install.ps1
#
# ---------------------------------------------Install notice and prompt-----------------------------------------------
"MusicBot Installer"
""
"MusicBot and this installer are provided under an MIT license."
"This software is provided 'as is' and may not be fit for any particular use, stated or otherwise."
"Please read the LICENSE file for full details."
""
"This installer attempts to provide automatic install for MusicBot and dependencies."
"It is recommended that you personally check the installer script before running it,"
"and verify the steps for your OS version are correct."
""
"Please consider contributing corrections or new steps if you find issues with this installer."
"You may also find installation guides on the wiki or community help on our discord server."
"Wiki:"
"    https://just-some-bots.github.io/MusicBot/"
"Discord:"
"    https://discord.gg/bots"
""

$iagree = Read-Host "Would you like to continue with the install? [y/n]"
if($iagree -ne "Y" -and $iagree -ne "y")
{
    # exit early if the user does not want to continue.
    Return
}

if (-Not (Get-Command winget -ErrorAction SilentlyContinue) )
{
    ""
    "Sorry, you must install WinGet to use this installer."
    "Supposedly included with Windows, but we couldn't find it."
    "You can get it via Microsoft Store, the Official repo on github, or "
    "use the following link to quickly download an installer for it:"
    "  https://aka.ms/getwinget  "
    ""
    Return
}

# -----------------------------------------------------CONSTANTS-------------------------------------------------------

$DEFAULT_URL_BASE = "https://discordapp.com/api"

# ----------------------------------------------INSTALLING DEPENDENCIES------------------------------------------------

# Check if git is installed
"Checking if git is already installed..."
Invoke-Expression "winget list -q Git.Git" | Out-Null
if (!($LastExitCode -eq 0))
{
    # install git
    "Installing git..."
    Invoke-Expression "winget install Git.Git"
    "Done."
}
else
{
    "Git already installed."
}
""

# Check if Any python 3 is installed
"Checking if python is already installed..."
Invoke-Expression "winget list -q Python.Python.3" | Out-Null
if (!($LastExitCode -eq 0))
{
    # install python version 3.11 with the py.exe launcher.
    "Installing python..."
    Invoke-Expression "winget install Python.Python.3.11 --custom \`"/passive Include_launcher=1\`""
    "Done."
}
else
{
    "Python already installed."
}
""

# Check if ffmpeg is installed
"Checking if FFmpeg is already installed..."
Invoke-Expression "winget list -q Gyan.FFmpeg" | Out-Null
if (!($LastExitCode -eq 0))
{
    # install FFmpeg
    "Installing FFmpeg..."
    Invoke-Expression "winget install Gyan.FFmpeg"
    "Done."
}
else
{
    "FFmpeg already installed."
}
""

<<<<<<< HEAD
# TODO: fix this, it fails due to some missing addition to powershell environment.
# idk if it is even needed, but was here before so whatever I guess...
Invoke-Expression "refreshenv" 2>$null
=======
# NOTE: if we need to refresh the environment vars (Path, etc.) after installing
# the above packages, we may need to add some other dependency which provides
# RefreshEnv.bat or manually manage paths to newly installed exes.
# Users should be able to get around this by restarting the powershell script.
>>>>>>> 4c1326f8

# --------------------------------------------------PULLING THE BOT----------------------------------------------------

# Test if we need to pull the bot or not by checking for some files.
$MB_Reqs_File=(pwd).Path + '\requirements.txt'
$MB_Module_Dir=(pwd).Path + '\musicbot'
$MB_Git_Dir=(pwd).Path + '\.git'

if((Test-Path $MB_Reqs_File) -and (Test-Path $MB_Module_Dir) -and (Test-Path $MB_Git_Dir) ) {
    ""
    "Installer detected an existing clone, and will continue installing with the current source."
    ""
} else {
    ""
    "MusicBot currently has three branches available."
    "  master - An older MusicBot, for older discord.py. May not work without tweaks!"
    "  review - Newer MusicBot, usually stable with less updates than the dev branch."
    "  dev    - The newest MusicBot, latest features and changes which may need testing."
    ""
    $experimental = Read-Host "Enter the branch name you want to install"
    if($experimental -eq "dev")
    {
        "Installing dev branch..."
        $branch = "dev"
    }
    if($experimental -eq "review")
    {
        "Installing review branch..."
        $branch = "review"
    }
    else
    {
        "Installing master branch..."
        $branch = "master"
    }

    Invoke-Expression "git clone https://github.com/Just-Some-Bots/MusicBot.git MusicBot -b $branch"
    Invoke-Expression "cd MusicBot"
    ""
}

# --------------------------------------------INSTALL PYTHON DEPENDENCIES----------------------------------------------

if (Get-Command "python" -errorAction SilentlyContinue)
{
    Invoke-Expression "python -c 'import sys; exit(0 if sys.version_info >= (3, 8) else 1)'" | Out-Null
    if($LastExitCode -eq 0)
    {
        $PYTHON = "python"
    }
}

$versionArray = "3.8", "3.9", "3.10", "3.11", "3.12"

foreach ($version in $versionArray)
{
    Invoke-Expression "py -$version -c 'exit()'" 2>$null
    if($LastExitCode -eq 0)
    {
        $PYTHON = "py -$version"
    }
}

"Using $PYTHON to install and run MusicBot..."
Invoke-Expression "$PYTHON -m pip install --upgrade -r requirements.txt" 

# -------------------------------------------------CONFIGURE THE BOT---------------------------------------------------
""
"MusicBot is almost ready to run, we just need to configure the bot."
"This installer provides an automated, but minimal, guided configuration."
"It will ask you to enter a bot token."
""
$iagree = Read-Host "Would you like to continue with configuration? [y/n]"
if($iagree -ne "Y" -and $iagree -ne "y")
{
    "All done!"
    "Remember to configure your bot token and other options before you start."
    "You can use run.bat to start the MusicBot."
    Return
}


Copy-Item ".\config\example_options.ini" -Destination ".\config\options.ini"

# GET AND VERIFY TOKEN
""
"Please enter your bot token. This can be found in your discordapp developer page." 
$token = Read-Host "Enter Token" -AsSecureString
$token_plain = [Runtime.InteropServices.Marshal]::PtrToStringAuto([Runtime.InteropServices.Marshal]::SecureStringToBSTR($token))
$header = @{
    "Authorization" = "Bot $token_plain"
    "Content-Type" = "application/json"
}
$result = Invoke-WebRequest -Headers $header -Method "GET" -Uri "$DEFAULT_URL_BASE/users/@me"
$result_code = $result.StatusCode
$result_content = $result.Content
if (!($result_code -eq 200))
{
    "Error getting user profile, is the token correct? ($result_code $result_content)"
    ""
    "You can finish the configuration manually by editing the options.ini file in the config folder."
    Return
}
$result_object = ConvertFrom-Json -InputObject $result_content
# Cause whoever wrote ConvertFrom-Json cmdlet was insane and use some strange data type instead
$result_table = @{}
$result_object.PsObject.Properties | ForEach-Object{
    $result_table[$_.Name] = $_.Value
}
$result_table += @{"token" = $token_plain}
$config = (Get-Content -Path ".\config\options.ini") -creplace "bot_token", $token_plain

# GET PREFIX
$cprefix = Read-Host "Would you like to change the command prefix? [N/y]: "
if($cprefix -eq "Y" -or $cprefix -eq "y")
{
    "Please enter the prefix you'd like for your bot."
    $prefix = Read-Host "This is what comes before all commands. The default is [!] "
    $config = $config -creplace "CommandPrefix = !", "CommandPrefix = $prefix"
}
else
{
    "Using default prefix [!]"
}

# GET OWNER
$cowner = Read-Host "Would you like to automatically get the owner ID from the OAuth application? [Y/n]: "
if($cowner -eq "N" -or $cowner -eq "n")
{
    $owner = Read-Host "Please enter the owner ID. "
    $config = $config -creplace "OwnerID = auto", "OwnerID = $owner"
}
else
{
    "Getting owner ID from OAuth application..."
}

# GET AP
$cap = Read-Host "Would you like to enable the autoplaylist? [Y/n] "
if($cap -eq "N" -or $cap -eq "n")
{
    $config = $config -creplace "UseAutoPlaylist = yes", "UseAutoPlaylist = no"
    "Autoplaylist disabled"
}
else
{
    "Autoplaylist enabled"
}

"Saving your config..."
Set-Content -Path ".\config\options.ini" -Value $config

"You can now use run.bat to run the bot"<|MERGE_RESOLUTION|>--- conflicted
+++ resolved
@@ -100,16 +100,10 @@
 }
 ""
 
-<<<<<<< HEAD
-# TODO: fix this, it fails due to some missing addition to powershell environment.
-# idk if it is even needed, but was here before so whatever I guess...
-Invoke-Expression "refreshenv" 2>$null
-=======
 # NOTE: if we need to refresh the environment vars (Path, etc.) after installing
 # the above packages, we may need to add some other dependency which provides
 # RefreshEnv.bat or manually manage paths to newly installed exes.
 # Users should be able to get around this by restarting the powershell script.
->>>>>>> 4c1326f8
 
 # --------------------------------------------------PULLING THE BOT----------------------------------------------------
 
