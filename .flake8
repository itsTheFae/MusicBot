[flake8]
ignore = E203, E501, W503, C901
<<<<<<< HEAD
=======

# This would be ideal
#ignore = E203, E501, W503

>>>>>>> 9e4c0982
max-line-length = 99
max-complexity = 18
select = B,C,E,F,W,T4,B9,TC,TC1<|MERGE_RESOLUTION|>--- conflicted
+++ resolved
@@ -1,12 +1,9 @@
 [flake8]
 ignore = E203, E501, W503, C901
-<<<<<<< HEAD
-=======
 
 # This would be ideal
 #ignore = E203, E501, W503
 
->>>>>>> 9e4c0982
 max-line-length = 99
 max-complexity = 18
 select = B,C,E,F,W,T4,B9,TC,TC1