--- conflicted
+++ resolved
@@ -2,14 +2,9 @@
 *.pyc
 ~*/
 .vscode/
-<<<<<<< HEAD
-*.service
-*.coverage
-=======
 .coverage
 out/
 *.service
->>>>>>> 9e4c0982
 
 audio_cache/
 dectalk/
@@ -32,8 +27,5 @@
 
 docker-compose.yml
 
-<<<<<<< HEAD
 /env*/
-=======
-test_cmds.py
->>>>>>> 9e4c0982
+test_cmds.py