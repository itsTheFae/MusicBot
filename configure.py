#!/usr/bin/env python3

import json
import os
import re
import sys
import textwrap
from collections import defaultdict
from typing import Any, Callable, DefaultDict, Dict, List, Optional, Set

try:
    import curses
    from curses import textpad
except Exception as e1:
    if sys.platform.startswith("win"):
        import subprocess

        try:
            print("You need to install the windows-curses pip package.")
            print("Please wait while we try automatically...\n")
            subprocess.check_call(
                [sys.executable, "-m", "pip", "install", "-U", "windows-curses"],
            )
            print("Trying to restart python / this tool...")
            subprocess.Popen(  # pylint: disable=consider-using-with
                [sys.executable] + sys.argv,
                creationflags=subprocess.CREATE_NEW_CONSOLE,  # type: ignore[attr-defined]
            )
        except Exception as e2:
            print(
                "\n\nSomething failed.\nYou need the pip package named: windows-curses\n"
                "Try to install it with pip and any python verion supported by MusicBot.\n\n"
            )
            raise e2 from e1
        sys.exit(1)
    raise e1

from musicbot import parse_write_base_arg, write_path
from musicbot.aliases import Aliases
from musicbot.bot import MusicBot
from musicbot.config import Config, ConfigOption
from musicbot.constants import (
    DATA_FILE_SERVERS,
    DATA_GUILD_FILE_OPTIONS,
    DEFAULT_COMMAND_ALIAS_FILE,
    DEFAULT_DATA_DIR,
    DEFAULT_OPTIONS_FILE,
    DEFAULT_PERMS_FILE,
)
from musicbot.permissions import Permissions

# Constants
KEY_ESCAPE = 27
KEY_FTAB = ord("\t")
KEY_RETURN = ord("\n")
KEYS_NAV_PREV = [curses.KEY_LEFT, curses.KEY_UP, curses.KEY_BTAB]
KEYS_NAV_NEXT = [curses.KEY_RIGHT, curses.KEY_DOWN, KEY_FTAB]
KEYS_ENTER = [KEY_RETURN, curses.KEY_ENTER]

# Mode constants are duplicated for easier reading in later code.
MODE_PICK_EDITOR = 0
MODE_PICK_ALIAS = 1
MODE_PICK_SERVER = 1
MODE_PICK_SECTION = 1
MODE_PICK_GROUP = 1
MODE_PICK_OPTION = 2
MODE_PICK_FIELD = 2
MODE_EDIT_OPTION = 3
MODE_EDIT_FIELD = 3

# Status codes for token verification.
VERIFY_SUCCESS = 0
VERIFY_FAILED_LIBRARY = 1
VERIFY_FAILED_API = 2
VERIFY_FAILED_MGR = 3


class ServerData:
    """
    Represents a single discord server's options.json data.
    """

    def __init__(self, guild_id: str, guild_name: Optional[str]) -> None:
        """
        Create a server data object and load in the options data.
        """
        self.id = guild_id
        if isinstance(guild_name, str):
            self.name = guild_name
        else:
            self.name = "[Unknown]"
        self.known = bool(guild_name)
        self.edited = False
        self.path = write_path(DEFAULT_DATA_DIR).joinpath(
            guild_id, DATA_GUILD_FILE_OPTIONS
        )
        self._options: Dict[str, Any] = {}
        self.load()

    @property
    def has_options(self) -> bool:
        """Test if the server has a data file."""
        return self.path.is_file()

    def __hash__(self) -> int:
        return int(self.id)

    def set(self, option: str, value: Any) -> None:
        """Set the server option value to the given value."""
        self._options[option] = value
        self.edited = True

    def get(self, option: str, default: str) -> Any:
        """Get a server option value or return the given default."""
        return self._options.get(option, default)

    def load(self) -> None:
        """Read the options.json file."""
        parsed: Dict[str, Any] = {}
        if not self.path.is_file():
            self._options = parsed
            return
        with open(self.path, "r", encoding="utf8") as fh:
            parsed = json.load(fh)
            if not isinstance(parsed, dict):
                raise TypeError("Parsed information must be of type Dict[str, Any]")
        self.edited = False
        self._options = parsed

    def save(self) -> None:
        """Save the options.json file"""
        with open(self.path, "w", encoding="utf8") as fh:
            json.dump(self._options, fh)
        self.edited = False


class ConfigAssistantTextSystem:
    """
    An ncurses application for messing with configs.
    CATs for short.
    """

    def __init__(self, stdscr: curses.window) -> None:
        """
        The CATS initializer which starts CATS.
        Should be called from curses.wrapper()
        """

        self.scr = stdscr
        self.win = curses.newwin(1, 1, 0, 0)

        # turn off the cursor
        curses.curs_set(0)
        # set escape delay to 100 ms, if possible.
        # on some versions of windows-curses this seems to be missing.
        if hasattr(curses, "set_escdelay"):
            curses.set_escdelay(100)
        # Initialize colors
        curses.start_color()
        curses.init_pair(1, curses.COLOR_BLACK, curses.COLOR_WHITE)
        curses.init_pair(2, curses.COLOR_BLACK, curses.COLOR_YELLOW)
        curses.init_pair(10, curses.COLOR_RED, curses.COLOR_BLACK)
        curses.init_pair(11, curses.COLOR_RED, curses.COLOR_WHITE)
        curses.init_pair(12, curses.COLOR_YELLOW, curses.COLOR_BLACK)
        curses.init_pair(13, curses.COLOR_YELLOW, curses.COLOR_WHITE)
        curses.init_pair(14, curses.COLOR_CYAN, curses.COLOR_BLACK)
        curses.init_pair(15, curses.COLOR_BLUE, curses.COLOR_WHITE)

        # set up editor selection and mode vars.
        self.edit_error_msg = ""
        self.edit_mode = MODE_PICK_EDITOR
        self.sct_selno = 0
        self.opt_selno = 0

        # Managers / buffers for editor data.
        self.mgr_alias: Optional[Aliases] = None
        self.mgr_perms: Optional[Permissions] = None
        self.mgr_opts: Optional[Config] = None
        self.mgr_srvs: List[ServerData] = self._get_servers()
        self.edited_opts: Set[ConfigOption] = set()
        self.edited_perms: Set[ConfigOption] = set()
        self.edited_aliases: Set[str] = set()
        self.token_status: int = 0

        # store valid commands from musicbot.
        self.top_commands: Set[str] = set()
        self.sub_commands: DefaultDict[str, Set[str]] = defaultdict(set)
        self.sub_cmd_pattern = re.compile(r"^{prefix}[a-z]+\s{1}([a-z0-9]+)", re.I)
        self._get_natural_commands()

        self.main_screen()

    def _get_natural_commands(self) -> None:
        """
        Loops over MusicBot's attributes and extracts a set of commands
        which are avaialble in `self.top_commands`.
        """
        for attr in dir(MusicBot):
            if attr.startswith("cmd_"):
                cmd_name = attr.replace("cmd_", "")
                # attempt to get sub-commands from usage strings.
                cmd = getattr(MusicBot, attr, None)
                if hasattr(cmd, "admin_only") or hasattr(cmd, "dev_cmd"):
                    continue
                if cmd:
                    self._get_sub_commands(cmd)
                    self.top_commands.add(cmd_name)

    def _get_sub_commands(self, cmd: Callable[..., Any]) -> None:
        """
        Takes a valid command attribute from musicbot then extracts possible
        sub-commands from the usage stirngs.
        The results are available in self.sub_commands as a dictionary of sets.
        """
        usage = getattr(cmd, "help_usage", [])
        cmd_name = cmd.__name__.replace("cmd_", "")
        for ustr in usage:
            ulines = ustr.split("\n")
            for uline in ulines:
                m = self.sub_cmd_pattern.match(uline)
                if m:
                    self.sub_commands[cmd_name].add(m.group(1))

    def _get_servers(self) -> List[ServerData]:
        """Build a list of possible servers from servers.txt and data files."""
        data_path = write_path(DEFAULT_DATA_DIR)
        servers_path = data_path.joinpath(DATA_FILE_SERVERS)
        opt_pattern = "*/"

        # known servers have entries in data/server txt
        srvs: Dict[str, ServerData] = {}
        names: Dict[str, str] = {}
        if servers_path.is_file():
            slines = servers_path.read_text(encoding="utf8").split("\n")
            for line in slines:
                line = line.strip()
                if not line:
                    continue

                bits = line.split(": ", maxsplit=1)
                gid = bits[0]
                sname = bits[1]
                names[gid] = sname
                srvs[gid] = ServerData(gid, sname)

        for path in data_path.glob(opt_pattern):
            if not path.is_dir():
                continue
            gid = path.name
            name: Optional[str] = names.get(gid, None)
            srvs[gid] = ServerData(gid, name)

        return list(srvs.values())

<<<<<<< HEAD
=======
    def _verify_bot_token(self) -> int:
        """Create a discord client which immediately closes, to test tokens."""
        try:
            import discord
        except Exception:  # pylint: disable=broad-exception-caught
            return VERIFY_FAILED_LIBRARY

        if self.mgr_opts is None:
            return VERIFY_FAILED_MGR

        try:
            client = discord.Client(intents=discord.Intents.default())

            @client.event
            async def on_ready() -> None:
                await client.close()

            @client.event
            async def on_error() -> None:
                await client.close()

            client.run(
                self.mgr_opts._login_token,  # pylint: disable=protected-access
                log_handler=None,
            )
        except Exception:  # pylint: disable=broad-exception-caught
            return VERIFY_FAILED_API
        return VERIFY_SUCCESS

    def _remake_subwindow(self) -> None:
        """(re) create the main sub-window using current screen size."""
        self.win = curses.newwin(
            max(1, curses.LINES - 3),  # pylint: disable=no-member
            curses.COLS,  # pylint: disable=no-member
            min(3, curses.LINES),  # pylint: disable=no-member
            0,
        )

    def _process_resize(self) -> None:
        """Calls common resize functions to update curses screen and window sizes."""
        ny, nx = self.scr.getmaxyx()
        curses.resize_term(ny, nx)
        curses.update_lines_cols()
        self.win.resize(max(1, ny - 3), nx)
        self.scr.refresh()
        self.win.refresh()

    def winaddstr(self, y: int, x: int, data: str, flags: Optional[Any] = None) -> None:
        """Wrapper for self.win.adddstr() which enforces bounds to prevent crashes."""
        max_y, max_x = self.win.getmaxyx()
        max_y -= 1
        max_x -= 1
        by = min(y, max_y)
        bx = min(x, max_x)
        data = data[: max(0, max_x - x)]
        if flags is not None:
            self.win.addstr(by, bx, data, flags)
        else:
            self.win.addstr(by, bx, data)

>>>>>>> de60da2a
    def get_text_input(
        self, lines: int, cols: int, y: int, x: int, value: str = ""
    ) -> str:
        """
        Create a single-line text input with optional value for editing.
        Value is returned with leading and trailing space removed.
        """
        curses.curs_set(1)
        lines = min(lines, curses.LINES - 1 - y)  # pylint: disable=no-member
        cols = min(cols, curses.COLS - 1 - x)  # pylint: disable=no-member
        twin = curses.newwin(lines, cols, y, x)
        twin.addstr(0, 0, value)
        tpad = textpad.Textbox(twin, insert_mode=True)
        tpad.stripspaces = False
        t = tpad.edit().strip()
        curses.curs_set(0)
        return t

    def do_key_nav(
        self,
        max_scts: int,
        max_opts: int,
        save_callback: Callable[..., None],
        reload_callback: Callable[..., None],
        remove_callback: Optional[Callable[..., None]] = None,
        add_callback: Optional[Callable[..., None]] = None,
    ) -> bool:
        """
        Handle user inputs via curses key input method.
        This usually gets skipped when text-input is active.
        """
        key = self.scr.getch()

        def empty() -> None:
            return

        if remove_callback is None:
            remove_callback = empty
        if add_callback is None:
            add_callback = empty

        # select previous
        if key in KEYS_NAV_PREV:
            self.edit_error_msg = ""
            if self.edit_mode == MODE_PICK_OPTION:
                if self.opt_selno > 0:
                    self.opt_selno -= 1
                else:
                    self.opt_selno = max_opts
            elif self.edit_mode == MODE_PICK_SECTION:
                if self.sct_selno > 0:
                    self.sct_selno -= 1
                else:
                    self.sct_selno = max_scts

        # select next
        elif key in KEYS_NAV_NEXT:
            self.edit_error_msg = ""
            if self.edit_mode == MODE_PICK_OPTION:
                if self.opt_selno < max_opts:
                    self.opt_selno += 1
                else:
                    self.opt_selno = 0
            elif self.edit_mode == MODE_PICK_SECTION:
                if self.sct_selno < max_scts:
                    self.sct_selno += 1
                else:
                    self.sct_selno = 0

        # confirm selection
        elif key in KEYS_ENTER:
            self.edit_error_msg = ""
            # picking aliases
            if self.edit_mode == MODE_PICK_SECTION:
                self.edit_mode = MODE_PICK_OPTION
                self.opt_selno = 0
            # picking alias component fields
            elif self.edit_mode == MODE_PICK_OPTION:
                self.edit_mode = MODE_EDIT_OPTION

        # Add data
        elif key == curses.KEY_F8:
            add_callback()

        # Remove data
        elif key == curses.KEY_F7:
            remove_callback()

        # Reload data
        elif key == curses.KEY_F5:
            reload_callback()

        # Save data
        elif key == curses.KEY_F2:
            save_callback()

        # Go back
        elif key == KEY_ESCAPE:
            if self.edit_mode == MODE_PICK_SECTION:
                self.opt_selno = 0
                self.sct_selno = 0
                return True
            if self.edit_mode == MODE_PICK_OPTION:
                self.edit_mode = MODE_PICK_SECTION
                self.opt_selno = 0

        # handle resize
        elif key == curses.KEY_RESIZE:
            self._process_resize()

        return False

    def select_cmd_perms(self, cur_val: Set[str]) -> str:
        """Special input method use for Permissions command list options."""
        perms = list(self.top_commands)
        max_px = 0
        for cmd, subs in self.sub_commands.items():
            for sub in subs:
                perm = f"{cmd}_{sub}"
                perms.append(perm)
                max_px = max(max_px, len(perm))

        perms = sorted(perms)
        selno = 0
        selected: Set[str] = set(cur_val)

<<<<<<< HEAD
        maxy, maxx = self.scr.getmaxyx()
        padx = 6
        midx = (maxx - 1) // 2
        midwx = midx - ((max_px + padx) // 2)
        win = curses.newwin(maxy - 4, max_px + padx, 3, midwx)
        win.clear()
        win.refresh()
        self.scr.refresh()
=======
>>>>>>> de60da2a
        while True:
            maxy, maxx = self.scr.getmaxyx()
            maxy -= 1
            maxx -= 1
            padx = 6
            midx = (maxx) // 2
            midwx = midx - ((max_px + padx) // 2)
            win = curses.newwin(max(1, maxy - 3), max_px + padx, min(3, maxy), midwx)
            wmaxy, _wmaxx = win.getmaxyx()
            win.clear()
            win.refresh()
            self.scr.refresh()
            win.box()

            if wmaxy > 1:
                win.addstr(
                    min(1, maxy), min(1, maxx), "Select Commands:", curses.A_BOLD
                )

            hud = "[SPACE] Select  [ENTER] Confirm Selected  [ESC] Go Back"
            self.scr.addstr(
                max(0, maxy),
                0,
                hud.center(maxx)[:maxx],
                curses.color_pair(1) | curses.A_BOLD,
            )

            viewno = max(0, (selno - (maxy - 6)) + 1)
            view = list(perms)[viewno : viewno + (maxy - 6)]
            for i, perm in enumerate(view):
                flags = 0
                if i + viewno == selno:
                    flags = curses.color_pair(1)
                if perm in selected:
                    win.addstr(min(i + 2, maxy), 1, f"[x] {perm}", flags)
                else:
                    win.addstr(min(i + 2, maxy), 1, f"[ ] {perm}", flags)

            win.refresh()
            self.scr.refresh()

            key = self.scr.getch()
            if key == KEY_ESCAPE:
                return " ".join(cur_val)
            if key in KEYS_ENTER:
                return " ".join(sorted(list(selected)))
            if key in KEYS_NAV_NEXT:
                if selno < len(perms) - 1:
                    selno += 1
                else:
                    selno = 0
            elif key in KEYS_NAV_PREV:
                if selno > 0:
                    selno -= 1
                else:
                    selno = len(perms) - 1
            elif key == curses.KEY_RESIZE:
                self._process_resize()
            elif key == ord(" "):
                perm = list(perms)[selno]
                if perm in selected:
                    selected.discard(perm)
                else:
                    selected.add(perm)
        return ""

    def main_screen(self) -> None:
        """Process the CATS main menu screen."""
        # Create a list of config types to manage.
        config_files = {
            "Options": "Manage settings saved in options.ini file.",
            "Permissions": "Manage groups saved in permissions.ini file.",
            "Aliases": "Manage aliases saved in aliases.json file.",
            "Servers": "Manage per-server settings saved in data files.",
        }
        config_types = list(config_files.keys())
        config_edited = [False for _ in config_types]
        config_sel = 0
        selected = False

        # update/input loop for the main screen.
        while True:
            # get screen size and adjust them for use in layout logic.
            max_y, max_x = self.scr.getmaxyx()
            max_y -= 1
            max_x -= 1

            # reset everything on the screen in prep for output.
            self.scr.clear()
            self.scr.addstr(0, 0, "Select configuration to edit:", curses.A_BOLD)

            # build config selection at top.
            c = 2
            line_offset = 0
            xlimit = max_x - c
            for i, option in enumerate(config_types):
                opt_str = f" {option} "
                opt_desc = config_files[config_types[config_sel]]

                # prevent printing the option if the screen is too narrow.
                if c >= xlimit or c + len(opt_str) >= xlimit:
                    break

                # if the screen is too narrow for the description, add a line so it can fold.
                if len(opt_desc) > max_x:
                    line_offset = 1

                # determine how to highlight the option
                flags = 0
                if i == config_sel:
                    flags = curses.color_pair(1)
                    if config_edited[i]:
                        flags = curses.color_pair(15)
                    self.scr.addstr(1, c, opt_str[:xlimit], flags)
                else:
                    if config_edited[i]:
                        flags = curses.color_pair(14)
                    self.scr.addstr(1, c, opt_str[:xlimit], flags)
                c += len(opt_str)

                # tell the user about unsaved edits for the selected option.
                if config_edited[i]:
                    self.scr.addstr(
                        min(4 + line_offset, max_y),
                        2,
                        "You have unsaved edits!"[: max_x - 2],
                        curses.color_pair(14),
                    )

                # disable server options if no servers are found.
                elif config_sel == 3 and not self.mgr_srvs:
                    self.scr.addstr(
                        min(4 + line_offset, max_y),
                        2,
                        "No servers available to edit!"[: max_x - 2],
                        curses.color_pair(12),
                    )

<<<<<<< HEAD
                # disable server options if no servers are found.
                elif config_sel == 3 and not self.mgr_srvs:
                    self.scr.addstr(
                        4, 2, "No servers available to edit!", curses.color_pair(12)
                    )

            self.scr.hline(2, 0, curses.ACS_HLINE, max_x)
            self.scr.addstr(3, 2, config_files[config_types[config_sel]])
=======
            # draw the horizontal line and selected sections description.
            self.scr.hline(min(2, max_y), 0, curses.ACS_HLINE, max_x)
            self.scr.addstr(min(3, max_y), 2, opt_desc[: max_x - 2])

            # Draw the HUD
            hud = " [ESC] Quit  [ENTER] Confirm  [ARROW KEYS] Navigate"
            pad = max(0, max_x - len(hud))
            hud += " " * pad
            self.scr.addstr(max_y, 0, hud[:max_x], curses.color_pair(1) | curses.A_BOLD)
>>>>>>> de60da2a

            # Get user input
            key = self.scr.getch()
            if key in KEYS_NAV_PREV:
                if config_sel > 0:
                    config_sel -= 1
                else:
                    config_sel = len(config_types) - 1
            elif key in KEYS_NAV_NEXT:
                if config_sel < len(config_types) - 1:
                    config_sel += 1
                else:
                    config_sel = 0
            elif key in KEYS_ENTER and not selected:
                selected = True
            elif key == KEY_ESCAPE:
                selected = False
                if any(x for x in config_edited):
                    self.scr.addstr(
                        min(4, max_y),
                        min(2, max_x),
                        "You have unsaved edits!",
                        curses.color_pair(10),
                    )
                    self.scr.addstr(
                        min(5, max_y),
                        min(2, max_x),
                        "Press [ESC] again to exit anyway.",
                        curses.color_pair(10) | curses.A_BOLD,
                    )
                    key = self.scr.getch()
                    if key == KEY_ESCAPE:
                        break
                else:
                    break
            elif key == curses.KEY_RESIZE:
                self._process_resize()

            if selected:
                # enter Options editor
                if config_sel == 0:
                    self.edit_mode = MODE_PICK_SECTION
                    config_edited[0] = self.config_options()
                    selected = False

                # enter Permissions editor
                elif config_sel == 1:
                    self.edit_mode = MODE_PICK_GROUP
                    config_edited[1] = self.config_permissions()
                    selected = False

                # enter Aliases editor
                elif config_sel == 2:
                    self.edit_mode = MODE_PICK_ALIAS
                    config_edited[2] = self.config_aliases()
                    selected = False

                # enter Server options editor.
                elif config_sel == 3 and self.mgr_srvs:
                    self.edit_mode = MODE_PICK_SERVER
                    config_edited[3] = self.config_servers()
                    selected = False
                else:
                    selected = False

            self.scr.refresh()

    def config_options(self) -> bool:
        """Run CATS in options editing mode."""
        if not self.mgr_opts:
            self.mgr_opts = Config(write_path(DEFAULT_OPTIONS_FILE))
        sections = self.mgr_opts.parser.sections()

        edit_buffer = ""

        missing_options: Dict[str, List[str]] = defaultdict(list)
        for mopt in self.mgr_opts.register.ini_missing_options:
            missing_options[mopt.section].append(mopt.option)

        def save_callback() -> None:
            eopts = list(self.edited_opts)
            if not self.mgr_opts:
                return
            for eopt in eopts:
                if self.mgr_opts.save_option(eopt):
                    self.edited_opts.discard(eopt)

        def reload_callback() -> None:
            nonlocal sections
            self.mgr_opts = Config(write_path(DEFAULT_OPTIONS_FILE))
            sections = self.mgr_opts.parser.sections()
            self.edited_opts.clear()
            missing_options.clear()
            for mopt in self.mgr_opts.register.ini_missing_options:
                missing_options[mopt.section].append(mopt.option)

        while True:
            # setup the window for this frame.
            self._remake_subwindow()
            max_y, max_x = self.win.getmaxyx()
            max_y -= 1
            max_x -= 1
            self.win.clear()

            # update selected section
            selected_sct: str = sections[self.sct_selno]

            # Layout window.
            self.win.hline(min(2, max_y), 0, curses.ACS_HLINE, max_x)
            if max_x > 30:
                self.win.vline(min(2, max_y), min(30, max_x), curses.ACS_VLINE, max_y)
                self.win.addch(min(2, max_y), min(30, max_x), curses.ACS_TTEE)
            if self.edit_error_msg:
                self.winaddstr(0, 1, self.edit_error_msg, curses.color_pair(12))
            else:
                self.winaddstr(0, 1, "Select a section and option to edit.")
            self.winaddstr(1, 1, "Section:", curses.A_BOLD)
            self.winaddstr(1, 10, "[", curses.A_DIM)
            if self.edit_mode == MODE_PICK_SECTION:
                self.winaddstr(1, 11, selected_sct, curses.color_pair(1))
            else:
                self.winaddstr(1, 11, selected_sct)
            self.winaddstr(1, 11 + len(selected_sct), "]", curses.A_DIM)

            # build options from the above selected section
            options = (
                self.mgr_opts.parser.options(selected_sct)
                + missing_options[selected_sct]
            )
            selected_opt = self.mgr_opts.register.get_config_option(
                selected_sct, options[self.opt_selno]
            )
            opt_viewno = max(0, (self.opt_selno - (max_y - 2)) + 1)
            visopts = options[opt_viewno : opt_viewno + (max_y - 2)]
            cnf_opt: Optional[ConfigOption] = None
            for i, opt in enumerate(visopts):
                cnf_opt = self.mgr_opts.register.get_config_option(selected_sct, opt)
                if (
                    i + opt_viewno == self.opt_selno
                    and self.edit_mode == MODE_PICK_OPTION
                ):
                    flags = curses.color_pair(1)
                    # If register returns None, the option does not exist.
                    if cnf_opt is None:
                        flags = curses.color_pair(11)
                    if cnf_opt in self.edited_opts:
                        flags = curses.color_pair(15)
                    # If opt is listed in missing_options, mark it so.
                    elif opt in missing_options[selected_sct]:
                        flags = curses.color_pair(13)
                    self.winaddstr(i + 3, 0, f" {opt[:28]} ", flags)
                else:
                    flags = 0
                    if cnf_opt is None:
                        flags = curses.color_pair(10)
                    if cnf_opt in self.edited_opts:
                        flags = curses.color_pair(14)
                    elif opt in missing_options[selected_sct]:
                        flags = curses.color_pair(12)
                    self.winaddstr(i + 3, 0, f" {opt[:28]} ", flags)

            # build info for selected option.
            if selected_opt:
                max_desc_x = max_x - 34
                # vals = mgr.register.get_values(selected_opt)
                comment = selected_opt.comment
                if selected_opt.comment_args:
                    comment %= selected_opt.comment_args
                comment_lines = []
                for line in comment.split("\n"):
                    if len(line) > max_desc_x:
                        ls = textwrap.wrap(line, width=max(1, max_desc_x))
                        comment_lines += ls
                    else:
                        comment_lines.append(line)

                lbl_option = "Option:"
                lbl_default = "Default Setting:"
                lbl_current = "Current Setting:"
                lbl_desc = "Description:"

                # option name
                self.winaddstr(3, 31, lbl_option, curses.A_BOLD)
                self.winaddstr(3, 32 + len(lbl_option), selected_opt.option)

                # default value
                dval = self.mgr_opts.register.to_ini(selected_opt, use_default=True)
                self.winaddstr(4, 31, lbl_default, curses.A_BOLD)
                self.winaddstr(4, 32 + len(lbl_default), dval)

                # current setting
                cval = self.mgr_opts.register.to_ini(selected_opt)
                self.winaddstr(5, 31, lbl_current, curses.A_BOLD)
                if selected_opt.option in missing_options[selected_sct]:
                    self.winaddstr(
                        5,
                        33 + len(lbl_current),
                        "This option is missing from your INI file.",
                        curses.color_pair(12),
                    )
                if selected_opt.option == "Token" and self.token_status:
                    if self.token_status == VERIFY_FAILED_API:
                        self.winaddstr(
                            5,
                            33 + len(lbl_current),
                            "ERROR: Token failed to log in!",
                            curses.color_pair(12),
                        )
                    elif self.token_status == VERIFY_FAILED_LIBRARY:
                        self.winaddstr(
                            5,
                            33 + len(lbl_current),
                            f"WARNING: Cannot verify, internal error {self.token_status}",
                            curses.color_pair(12),
                        )
                cflags = 0
                if len(cval) >= 199:
                    cflags = curses.color_pair(12)
                if len(cval) <= max_desc_x:
                    self.winaddstr(6, 33, cval, cflags)
                    last_y = 7
                else:
                    cval_lines = textwrap.wrap(cval, width=max(1, max_desc_x))
                    for i, line in enumerate(cval_lines):
                        y = 6 + i
                        self.winaddstr(y, 33, line, cflags)
                        last_y = y + 1

                # description
                self.winaddstr(last_y + 1, 31, lbl_desc, curses.A_BOLD)
                for i, line in enumerate(comment_lines):
                    yline = last_y + 2 + i
                    if yline >= max_y:
                        continue
                    self.winaddstr(yline, 33, line)

            # display a message for non-existing options.
            else:
                self.winaddstr(4, 33, "This option is invalid.", curses.A_BOLD)
                self.winaddstr(5, 33, "It can be removed from your INI file.")

            # Draw HUD
            hud = " [F2] Save  [F5] Reload  [ESC] Go Back"
            pad = max_x - len(hud) - 31
            hud += " " * pad
            self.winaddstr(max_y, 31, hud, curses.color_pair(1) | curses.A_BOLD)

            self.win.refresh()

            # handle getting the edited string.
            edit_buffer = ""
            if self.edit_mode == MODE_EDIT_OPTION:
                if selected_opt is None:
                    self.winaddstr(
                        6, 33, "You cannot edit this option.", curses.color_pair(10)
                    )
                    self.edit_mode = MODE_PICK_OPTION
                else:
                    # TODO: Maybe add ConfigOption var for input length.
                    edit_buffer = self.get_text_input(1, 200, 9, 33)
                    last_ini_val = self.mgr_opts.register.to_ini(selected_opt)
                    self.edit_mode = MODE_PICK_OPTION
                    self.edit_error_msg = ""
                    no_error = self.mgr_opts.update_option(selected_opt, edit_buffer)
                    cur_ini_val = self.mgr_opts.register.to_ini(selected_opt)
                    if not no_error or cur_ini_val == last_ini_val:
                        self.edit_error_msg = (
                            f"The option was not updated: {selected_opt.option}"
                        )
                    else:
                        self.edited_opts.add(selected_opt)
                        if selected_opt.option == "Token":
                            self.token_status = self._verify_bot_token()

            self.win.refresh()

            # get this frame's key code input, if we didn't just leave edit mode.
            if not edit_buffer:
                goback = self.do_key_nav(
                    len(sections) - 1,
                    len(options) - 1,
                    save_callback,
                    reload_callback,
                )
                if goback:
                    break

        return bool(self.edited_opts)

    def config_permissions(self) -> bool:
        """Run CATS in Permissions editing mode."""
        if not self.mgr_perms:
            self.mgr_perms = Permissions(write_path(DEFAULT_PERMS_FILE))

        groups = self.mgr_perms.config.sections()

        selected_group: str = ""
        selected_opt: Optional[ConfigOption] = None
        edit_buffer: str = ""

        missing_options: Dict[str, List[str]] = defaultdict(list)
        for mopt in self.mgr_perms.register.ini_missing_options:
            missing_options[mopt.section].append(mopt.option)

        def save_callback() -> None:
            if self.mgr_perms is None:
                return
            saved_groups: Set[str] = set()
            opts = list(self.edited_perms)
            for eopt in opts:
                if eopt.section not in saved_groups:
                    self.mgr_perms.save_group(eopt.section)
                self.edited_perms.discard(eopt)
            reload_callback()

        def reload_callback() -> None:
            nonlocal groups
            self.mgr_perms = Permissions(write_path(DEFAULT_PERMS_FILE))
            groups = self.mgr_perms.config.sections()
            self.edited_perms.clear()
            missing_options.clear()
            for mopt in self.mgr_perms.register.ini_missing_options:
                missing_options[mopt.section].append(mopt.option)
            if self.sct_selno >= len(groups):
                self.sct_selno = 0

        def remove_callback() -> None:
            nonlocal selected_opt
            if self.mgr_perms is None or selected_opt is None:
                return
            self.mgr_perms.remove_group(selected_opt.section)
            self.edited_perms.add(selected_opt)

        def add_callback() -> None:
            nonlocal groups
            if not self.mgr_perms:
                return
            self.win.clear()
            self.winaddstr(0, 1, "Enter a name for the new group:", curses.A_BOLD)
            self.winaddstr(1, 1, " " * (max_x - 2))
            self.win.refresh()
            new_name = self.get_text_input(1, 40, 4, 1)
            self.mgr_perms.add_group(new_name)
            self.mgr_perms.save_group(new_name)
            reload_callback()
            self.sct_selno = groups.index(new_name)

        while True:
            # setup the window for this frame.
            self._remake_subwindow()
            max_y, max_x = self.win.getmaxyx()
            max_y -= 1
            max_x -= 1
            self.win.clear()

            # update selected section
            selected_group = groups[self.sct_selno]

            # Layout window.
            self.win.hline(min(2, max_y), 0, curses.ACS_HLINE, max_x)
            if max_x > 30:
                self.win.vline(min(2, max_y), min(30, max_x), curses.ACS_VLINE, max_y)
                self.win.addch(min(2, max_y), min(30, max_x), curses.ACS_TTEE)
            if self.edit_error_msg:
                self.winaddstr(0, 1, self.edit_error_msg, curses.color_pair(12))
            else:
                self.winaddstr(0, 1, "Select a group and option to edit.")
            self.winaddstr(1, 1, "Group:", curses.A_BOLD)
            self.winaddstr(1, 10, "[", curses.A_DIM)
            if self.edit_mode == MODE_PICK_SECTION:
                self.winaddstr(1, 11, selected_group, curses.color_pair(1))
            else:
                self.winaddstr(1, 11, selected_group)
            self.winaddstr(1, 11 + len(selected_group), "]", curses.A_DIM)

            # build options from the above selected section
            options = (
                self.mgr_perms.config.options(selected_group)
                + missing_options[selected_group]
            )
            selected_opt = self.mgr_perms.register.get_config_option(
                selected_group, options[self.opt_selno]
            )
            opt_viewno = max(0, (self.opt_selno - (max_y - 2)) + 1)
            visopts = options[opt_viewno : opt_viewno + (max_y - 2)]
            cnf_opt: Optional[ConfigOption] = None
            for i, opt in enumerate(visopts):
                cnf_opt = self.mgr_perms.register.get_config_option(selected_group, opt)
                if (
                    i + opt_viewno == self.opt_selno
                    and self.edit_mode == MODE_PICK_OPTION
                ):
                    flags = curses.color_pair(1)
                    # If register returns None, the option does not exist.
                    if cnf_opt is None:
                        flags = curses.color_pair(11)
                    if cnf_opt in self.edited_perms:
                        flags = curses.color_pair(15)
                    self.winaddstr(i + 3, 0, f" {opt[:28]} ", flags)
                else:
                    flags = 0
                    if cnf_opt is None:
                        flags = curses.color_pair(10)
                    if cnf_opt in self.edited_perms:
                        flags = curses.color_pair(14)
                    self.winaddstr(i + 3, 0, f" {opt[:28]} ", flags)

            # build info for selected option.
            if selected_opt:
                max_desc_x = max_x - 34
                max_opt_x = max_desc_x
                # vals = mgr.register.get_values(selected_opt)
                comment = selected_opt.comment
                if selected_opt.comment_args:
                    comment %= selected_opt.comment_args
                comment_lines = []
                for line in comment.split("\n"):
                    if len(line) > max_desc_x:
                        ls = textwrap.wrap(line, width=max(1, max_desc_x))
                        comment_lines += ls
                    else:
                        comment_lines.append(line)

                lbl_option = "Option:"
                lbl_default = "Default Setting:"
                lbl_current = "Current Setting:"
                lbl_desc = "Description:"

                # option name
                self.winaddstr(3, 31, lbl_option, curses.A_BOLD)
                self.winaddstr(3, 32 + len(lbl_option), selected_opt.option)

                # default value
                dval = self.mgr_perms.register.to_ini(selected_opt, use_default=True)
                self.winaddstr(4, 31, lbl_default, curses.A_BOLD)
                self.winaddstr(4, 32 + len(lbl_default), dval)

                # current setting
                cval = self.mgr_perms.register.to_ini(selected_opt)
                self.winaddstr(5, 31, lbl_current, curses.A_BOLD)
                cflags = 0
                if len(cval) >= 199:
                    cflags = curses.color_pair(12)
                if len(cval) <= max_opt_x:
                    self.winaddstr(6, 33, cval, cflags)
                    last_y = 7
                else:
                    cval_lines = textwrap.wrap(cval, width=max(1, max_opt_x))
                    for i, line in enumerate(cval_lines):
                        y = 6 + i
                        self.winaddstr(y, 33, line, cflags)
                        last_y = y + 1

                # description
                self.winaddstr(last_y + 1, 31, lbl_desc, curses.A_BOLD)
                for i, line in enumerate(comment_lines):
                    self.winaddstr(last_y + 2 + i, 33, line)

            # display a message for non-existing options.
            else:
                self.winaddstr(4, 33, "This option is invalid.", curses.A_BOLD)
                self.winaddstr(5, 33, "It can be removed from your INI file.")

            # Show HUD
            hud = " [F2] Save  [F5] Reload  [F7] Remove Group  [F8] Add Group  [ESC] Go Back"
            pad = max_x - len(hud) - 31
            hud += " " * pad
            self.winaddstr(max_y, 31, hud, curses.color_pair(1) | curses.A_BOLD)

            self.win.refresh()

            # handle getting the edited string.
            edit_buffer = ""
            if self.edit_mode == MODE_EDIT_OPTION:
                if selected_opt is None:
                    self.winaddstr(
                        6, 33, "You cannot edit this option.", curses.color_pair(10)
                    )
                    self.edit_mode = MODE_PICK_OPTION
                else:
                    rawval = self.mgr_perms.register.get_values(selected_opt)[0]
                    if selected_opt.option in [
                        "CommandWhitelist",
                        "CommandBlacklist",
                    ]:
                        edit_buffer = self.select_cmd_perms(rawval)  # type: ignore[arg-type]
                        # Transform empty selection into a "truthy" value.
                        if edit_buffer == "":
                            edit_buffer = " "
                    else:
                        # TODO: Maybe add ConfigOption var for input length.
                        edit_buffer = self.get_text_input(1, 200, 9, 33, cval)

                    last_ini_val = self.mgr_perms.register.to_ini(selected_opt)
                    self.edit_mode = MODE_PICK_OPTION
                    self.edit_error_msg = ""
                    no_error = self.mgr_perms.update_option(selected_opt, edit_buffer)
                    cur_ini_val = self.mgr_perms.register.to_ini(selected_opt)
                    if not no_error or cur_ini_val == last_ini_val:
                        self.edit_error_msg = (
                            f"The option was not updated: {selected_opt.option}"
                        )
                    else:
                        self.edited_perms.add(selected_opt)

            self.win.refresh()

            # get this frame's key code input, if we didn't just leave edit mode.
            if not edit_buffer:
                goback = self.do_key_nav(
                    len(groups) - 1,
                    len(options) - 1,
                    save_callback,
                    reload_callback,
                    remove_callback,
                    add_callback,
                )
                if goback:
                    break

        return bool(self.edited_perms)

    def config_aliases(self) -> bool:
        """Run CATS in Alias editing mode."""
        if not self.mgr_alias:
            self.mgr_alias = Aliases(write_path(DEFAULT_COMMAND_ALIAS_FILE), [])

        # Set up vars and selection list.
        aliases = []
        edit_buffer = ""
        new_alias_name = ""

        def get_alias_list(mgr: Aliases) -> List[str]:
            return ["[New]"] + sorted(mgr.aliases.keys())

        def save_callback() -> None:
            if self.mgr_alias:
                self.mgr_alias.save()
                self.edited_aliases.clear()

        def reload_callback() -> None:
            if self.mgr_alias:
                self.mgr_alias.load()
                self.edited_aliases.clear()

        # run output/update loop.
        while True:
            # setup the window for this frame.
            self._remake_subwindow()
            max_y, max_x = self.win.getmaxyx()
            max_y -= 1
            max_x -= 1
            self.win.clear()
            self.win.vline(0, 14, curses.ACS_VLINE, max_y)
            self.scr.addch(min(2, max_y), 14, curses.ACS_TTEE)

            # Show HUD
            hud = " [F2] Save  [F5] Reload  [ESC] Go Back"
            pad = max_x - len(hud) - 15
            hud += " " * pad
            self.winaddstr(max_y, 15, hud, curses.color_pair(1) | curses.A_BOLD)

            # build the selection for this "frame"
            aliases = get_alias_list(self.mgr_alias)
            alias_viewno = max(0, (self.sct_selno - max_y) + 1)
            visible = aliases[alias_viewno : alias_viewno + max_y]
            selected_alias = ""
            selected_cmd = None
            for i, alias in enumerate(visible):
                flags = 0
                if i + alias_viewno == 0:
                    cmd = None
                    flags |= curses.A_BOLD
                else:
                    cmd = self.mgr_alias.aliases[alias]

                if self.sct_selno == i + alias_viewno:
                    selected_alias = alias
                    selected_cmd = cmd
                    flags = curses.color_pair(1)
                    if alias in self.edited_aliases:
                        flags = curses.color_pair(15)
                    self.winaddstr(i, 0, f" {alias[:11]} ", flags)
                else:
                    if alias in self.edited_aliases:
                        flags = curses.color_pair(14)
                    self.winaddstr(i, 0, f" {alias[:11]} ", flags)

            # build info display for selected alias.
            if selected_cmd or self.edit_mode in [MODE_PICK_FIELD, MODE_EDIT_FIELD]:
                # placeholders for edit mode should be one space when empty.
                p_alias = new_alias_name or selected_alias or " "
                p_cmd = " "
                if selected_cmd and selected_cmd[0]:
                    p_cmd = selected_cmd[0]
                p_args = " "
                if selected_cmd and selected_cmd[1]:
                    p_args = selected_cmd[1]

                # Alias field
                self.winaddstr(0, 15, "Alias:", curses.A_BOLD)
                if self.edit_mode == MODE_PICK_FIELD and self.opt_selno == 0:
                    self.winaddstr(1, 17, p_alias, curses.color_pair(1))
                else:
                    self.winaddstr(1, 17, p_alias)

                # Command field
                lbl_cmd = "Command:"
                self.winaddstr(2, 15, lbl_cmd, curses.A_BOLD)
                if p_cmd not in self.top_commands:
                    self.winaddstr(
                        2,
                        16 + len(lbl_cmd),
                        "Invalid command name",
                        curses.color_pair(10),
                    )
                if self.edit_mode == MODE_PICK_FIELD and self.opt_selno == 1:
                    self.winaddstr(3, 17, p_cmd, curses.color_pair(1))
                else:
                    self.winaddstr(3, 17, p_cmd)

                # Arguments field.
                if (selected_cmd and selected_cmd[1]) or self.edit_mode in [
                    MODE_PICK_FIELD,
                    MODE_EDIT_FIELD,
                ]:
                    self.winaddstr(4, 15, "Arguments:", curses.A_BOLD)
                    if self.edit_mode == MODE_PICK_FIELD and self.opt_selno == 2:
                        self.winaddstr(5, 17, p_args, curses.color_pair(1))
                    else:
                        self.winaddstr(5, 17, p_args)

            # display a simple message before "New" is edited.
            else:
                self.opt_selno = 0
                self.winaddstr(0, 15, "Add a new command alias.")

            self.win.refresh()

            # handle getting the edited string.
            edit_buffer = ""
            if self.edit_mode == MODE_EDIT_FIELD:
                edit_cmd = selected_cmd
                if not edit_cmd:
                    edit_cmd = ("", "")

                # edited alias name
                if self.opt_selno == 0:
                    edit_buffer = self.get_text_input(1, 20, 4, 17)
                    if edit_buffer:
                        self.edited_aliases.add(edit_buffer)
                        # save new alias name to buffer and move to command field.
                        if self.sct_selno == 0:
                            new_alias_name = edit_buffer
                            self.opt_selno = 1
                        else:
                            # update aliases
                            self.mgr_alias.remove_alias(selected_alias)
                            self.mgr_alias.make_alias(
                                edit_buffer, edit_cmd[0], edit_cmd[1]
                            )

                            # get the new index value.
                            aliases = get_alias_list(self.mgr_alias)
                            self.sct_selno = aliases.index(edit_buffer)
                            self.edit_mode = MODE_PICK_FIELD
                    else:
                        self.edit_mode = MODE_PICK_FIELD

                # edited command name
                elif self.opt_selno == 1:
                    edit_buffer = self.get_text_input(1, 20, 6, 17)
                    if edit_buffer:
                        if new_alias_name:
                            self.mgr_alias.make_alias(new_alias_name, edit_buffer, "")
                            # get the new index value.
                            aliases = get_alias_list(self.mgr_alias)
                            self.sct_selno = aliases.index(new_alias_name)
                            new_alias_name = ""
                        else:
                            self.mgr_alias.make_alias(
                                selected_alias, edit_buffer, edit_cmd[1]
                            )
                            self.edited_aliases.add(selected_alias)
                    self.edit_mode = MODE_PICK_FIELD

                # edited arguments field
                elif self.opt_selno == 2:
                    edit_buffer = self.get_text_input(1, 60, 8, 17)
                    self.edited_aliases.add(selected_alias)
                    self.mgr_alias.make_alias(selected_alias, edit_cmd[0], edit_buffer)
                    self.edit_mode = MODE_PICK_FIELD

            self.win.refresh()

            # get this frame's key code input, if we didn't just leave edit mode.
            if not edit_buffer:
                goback = self.do_key_nav(
                    len(aliases) - 1,
                    2,
                    save_callback,
                    reload_callback,
                )
                if goback:
                    break

        return bool(self.edited_aliases)

    def config_servers(self) -> bool:
        """Run CATS in Server Data editing mode."""
        if not self.mgr_srvs:
            self.mgr_srvs = self._get_servers()

        edit_buffer = ""
        selected_srv = self.mgr_srvs[0]
        while True:
            # setup the window for this frame.
            self._remake_subwindow()
            max_y, max_x = self.win.getmaxyx()
            max_y -= 1
            max_x -= 1
            self.win.clear()
            # Layout window.
            self.win.hline(min(1, max_y), 0, curses.ACS_HLINE, max_x)
            self.win.vline(min(1, max_y), 15, curses.ACS_VLINE, max_y)
            self.win.addch(min(1, max_y), 15, curses.ACS_TTEE)

            # Show HUD
            hud = " [F2] Save  [F5] Reload  [ESC] Go Back"
            pad = max_x - len(hud) - 16
            hud += " " * pad
            self.winaddstr(max_y, 16, hud, curses.color_pair(1) | curses.A_BOLD)

            # build the selection for this "frame"
            srv_viewno = max(0, (self.sct_selno - max_y) + 1)
            visible = self.mgr_srvs[srv_viewno : srv_viewno + max_y]
            for i, srv in enumerate(visible):
                flags = 0
                if not srv.has_options:
                    flags = curses.A_DIM
                if i + srv_viewno == self.sct_selno:
                    selected_srv = srv
                    flags = curses.color_pair(1)
                    if srv.edited:
                        flags = curses.color_pair(15)
                    self.winaddstr(i + 2, 0, f" {srv.name[:12]} ", flags)
                else:
                    if srv.edited:
                        flags = curses.color_pair(14)
                    self.winaddstr(i + 2, 0, f" {srv.name[:12]} ", flags)

            self.winaddstr(0, 1, f"Select a server to edit. [ID: {selected_srv.id}]")
            self.win.refresh()

            # build info display for selected alias.
            # Command Prefix field
            prefix = selected_srv.get("command_prefix", " ")
            self.winaddstr(2, 16, "Command Prefix:", curses.A_BOLD)
            if self.edit_mode == MODE_PICK_FIELD and self.opt_selno == 0:
                self.winaddstr(3, 18, prefix, curses.color_pair(1))
            else:
                self.winaddstr(3, 18, prefix)

            # Playlist field
            playlist = selected_srv.get("auto_playlist", " ")
            self.winaddstr(4, 16, "Playlist File:", curses.A_BOLD)
            if self.edit_mode == MODE_PICK_FIELD and self.opt_selno == 1:
                self.winaddstr(5, 18, playlist, curses.color_pair(1))
            else:
                self.winaddstr(5, 18, playlist)

            # Language field.
            lang = selected_srv.get("language", " ")
            lang = lang or " "
            self.winaddstr(6, 16, "Language:", curses.A_BOLD)
            if self.edit_mode == MODE_PICK_FIELD and self.opt_selno == 2:
                self.winaddstr(7, 18, lang, curses.color_pair(1))
            else:
                self.winaddstr(7, 18, lang)

            self.win.refresh()

            # handle getting the edited string.
            edit_buffer = ""
            if self.edit_mode == MODE_EDIT_FIELD:
                # edited command prefix
                if self.opt_selno == 0:
                    edit_buffer = self.get_text_input(1, 20, 6, 18)
                    selected_srv.set("command_prefix", edit_buffer)
                    self.edit_mode = MODE_PICK_FIELD

                # edited auto playlist
                elif self.opt_selno == 1:
                    edit_buffer = self.get_text_input(1, 60, 8, 18)
                    if edit_buffer:
                        selected_srv.set("auto_playlist", edit_buffer)
                    else:
                        selected_srv.set("auto_playlist", None)
                    self.edit_mode = MODE_PICK_FIELD

                # edited arguments field
                elif self.opt_selno == 2:
                    edit_buffer = self.get_text_input(1, 20, 10, 18)
                    selected_srv.set("language", edit_buffer)
                    self.edit_mode = MODE_PICK_FIELD

            # get this frame's key code input, if we didn't just leave edit mode.
            if not edit_buffer:
                goback = self.do_key_nav(
                    len(self.mgr_srvs) - 1,
                    2,
                    selected_srv.save,
                    selected_srv.load,
                )
                if goback:
                    break

        return any(x.edited for x in self.mgr_srvs)


if __name__ == "__main__":
    # this allows using --write-dir to select a config directory.
    parse_write_base_arg()
<<<<<<< HEAD
    if "MUSICBOT_TOKEN" not in os.environ:
        os.environ["MUSICBOT_TOKEN"] = "Your Token Here"
=======
    # this makes sure a token exists, so Config doesn't wig out.
    if "MUSICBOT_TOKEN" not in os.environ:
        os.environ["MUSICBOT_TOKEN"] = "Your Token Here"
    # start the CATS tool.
>>>>>>> de60da2a
    curses.wrapper(ConfigAssistantTextSystem)<|MERGE_RESOLUTION|>--- conflicted
+++ resolved
@@ -252,8 +252,6 @@
 
         return list(srvs.values())
 
-<<<<<<< HEAD
-=======
     def _verify_bot_token(self) -> int:
         """Create a discord client which immediately closes, to test tokens."""
         try:
@@ -314,7 +312,6 @@
         else:
             self.win.addstr(by, bx, data)
 
->>>>>>> de60da2a
     def get_text_input(
         self, lines: int, cols: int, y: int, x: int, value: str = ""
     ) -> str:
@@ -441,17 +438,6 @@
         selno = 0
         selected: Set[str] = set(cur_val)
 
-<<<<<<< HEAD
-        maxy, maxx = self.scr.getmaxyx()
-        padx = 6
-        midx = (maxx - 1) // 2
-        midwx = midx - ((max_px + padx) // 2)
-        win = curses.newwin(maxy - 4, max_px + padx, 3, midwx)
-        win.clear()
-        win.refresh()
-        self.scr.refresh()
-=======
->>>>>>> de60da2a
         while True:
             maxy, maxx = self.scr.getmaxyx()
             maxy -= 1
@@ -590,16 +576,6 @@
                         curses.color_pair(12),
                     )
 
-<<<<<<< HEAD
-                # disable server options if no servers are found.
-                elif config_sel == 3 and not self.mgr_srvs:
-                    self.scr.addstr(
-                        4, 2, "No servers available to edit!", curses.color_pair(12)
-                    )
-
-            self.scr.hline(2, 0, curses.ACS_HLINE, max_x)
-            self.scr.addstr(3, 2, config_files[config_types[config_sel]])
-=======
             # draw the horizontal line and selected sections description.
             self.scr.hline(min(2, max_y), 0, curses.ACS_HLINE, max_x)
             self.scr.addstr(min(3, max_y), 2, opt_desc[: max_x - 2])
@@ -609,7 +585,6 @@
             pad = max(0, max_x - len(hud))
             hud += " " * pad
             self.scr.addstr(max_y, 0, hud[:max_x], curses.color_pair(1) | curses.A_BOLD)
->>>>>>> de60da2a
 
             # Get user input
             key = self.scr.getch()
@@ -1433,13 +1408,8 @@
 if __name__ == "__main__":
     # this allows using --write-dir to select a config directory.
     parse_write_base_arg()
-<<<<<<< HEAD
-    if "MUSICBOT_TOKEN" not in os.environ:
-        os.environ["MUSICBOT_TOKEN"] = "Your Token Here"
-=======
     # this makes sure a token exists, so Config doesn't wig out.
     if "MUSICBOT_TOKEN" not in os.environ:
         os.environ["MUSICBOT_TOKEN"] = "Your Token Here"
     # start the CATS tool.
->>>>>>> de60da2a
     curses.wrapper(ConfigAssistantTextSystem)