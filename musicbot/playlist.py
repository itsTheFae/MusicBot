--- conflicted
+++ resolved
@@ -384,13 +384,10 @@
         request_counter = 0
         song: Optional[EntryTypes] = None
         while self.entries:
-<<<<<<< HEAD
-            log.everything("Reorder looping over entries.")  # type: ignore[attr-defined]
-=======
             log.everything(  # type: ignore[attr-defined]
                 "Reorder looping over entries."
             )
->>>>>>> 6a863ee3
+
             # Do not continue if we have no more authors.
             if len(all_authors) == 0:
                 break
