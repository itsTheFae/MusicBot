--- conflicted
+++ resolved
@@ -242,9 +242,6 @@
             size_str = size_str[0:-1]
         elif size_str.endswith("byte"):
             size_str = size_str[0:-4]
-<<<<<<< HEAD
-    return int(size_str)
-=======
     return int(size_str)
 
 
@@ -278,5 +275,4 @@
         else:
             unit = unit[0].lower().strip()
         total_sec += int(float(value) * unit_seconds[unit])
-    return total_sec
->>>>>>> 82bf6086
+    return total_sec