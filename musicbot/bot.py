import asyncio
import inspect
import json
import logging
import math
import os
import pathlib
import random
import re
import shutil
import signal
import ssl
import sys
import time
import traceback
from collections import defaultdict
from io import BytesIO, StringIO
from textwrap import dedent
from typing import Any, DefaultDict, Dict, List, Optional, Set, Union

import aiohttp
import certifi  # type: ignore[import-untyped, unused-ignore]
import discord
import yt_dlp as youtube_dl  # type: ignore[import-untyped]

from . import downloader, exceptions
from .aliases import Aliases, AliasesDefault
from .config import Config, ConfigDefaults
from .constants import (
    DEFAULT_OWNER_GROUP_NAME,
    DEFAULT_PERMS_GROUP_NAME,
    DISCORD_MSG_CHAR_LIMIT,
    EMOJI_CHECK_MARK_BUTTON,
    EMOJI_CROSS_MARK_BUTTON,
    EMOJI_IDLE_ICON,
    EMOJI_NEXT_ICON,
    EMOJI_PREV_ICON,
)
from .constants import VERSION as BOTVERSION
from .constructs import GuildSpecificData, Response
from .entry import StreamPlaylistEntry, URLPlaylistEntry
from .filecache import AudioFileCache
from .json import I18nJson
from .opus_loader import load_opus_lib
from .permissions import PermissionGroup, Permissions, PermissionsDefaults
from .player import MusicPlayer
from .playlist import Playlist
from .spotify import Spotify
from .utils import (
    _func_,
    count_members_in_voice,
    dev_only,
    format_size_from_bytes,
    format_song_duration,
    instance_diff,
    is_empty_voice_channel,
    load_file,
    muffle_discord_console_log,
    mute_discord_console_log,
    owner_only,
    slugify,
)

# optional imports
try:
    import objgraph  # type: ignore[import-untyped]
except ImportError:
    objgraph = None


# Type aliases
ExitSignals = Union[None, exceptions.RestartSignal, exceptions.TerminateSignal]
# Channels that MusicBot Can message.
MessageableChannel = Union[
    discord.VoiceChannel,
    discord.StageChannel,
    discord.TextChannel,
    discord.Thread,
    discord.DMChannel,
    discord.GroupChannel,
    discord.PartialMessageable,
]
# Voice Channels that MusicBot Can connect to.
VoiceableChannel = Union[
    discord.VoiceChannel,
    discord.StageChannel,
]
MessageAuthor = Union[
    discord.User,
    discord.Member,
]
EntryTypes = Union[URLPlaylistEntry, StreamPlaylistEntry]
CommandResponse = Union[Response, None]


log = logging.getLogger(__name__)


class MusicBot(discord.Client):
    def __init__(
        self,
        config_file: Optional[pathlib.Path] = None,
        perms_file: Optional[pathlib.Path] = None,
        aliases_file: Optional[pathlib.Path] = None,
        use_certifi: bool = False,
    ) -> None:
        log.info("Initializing MusicBot %s", BOTVERSION)
        load_opus_lib()

        if config_file is None:
            config_file = ConfigDefaults.options_file

        if perms_file is None:
            perms_file = PermissionsDefaults.perms_file

        if aliases_file is None:
            aliases_file = AliasesDefault.aliases_file

        self.use_certifi: bool = use_certifi
        self.players: Dict[int, MusicPlayer] = {}
        self.exit_signal: ExitSignals = None
        self._os_signal: Optional[signal.Signals] = None
        self.on_ready_count: int = 0
        self.init_ok: bool = False
        self.logout_called: bool = False
        self.cached_app_info: Optional[discord.AppInfo] = None
        self.last_status: Optional[discord.BaseActivity] = None
        self.autojoin_channels: Set[VoiceableChannel] = set()

        self.config = Config(config_file)

        self.permissions = Permissions(perms_file)
        # Set the owner ID in case it wasn't auto...
        self.permissions.set_owner_id(self.config.owner_id)
        self.str = I18nJson(self.config.i18n_file)

        if self.config.usealias:
            self.aliases = Aliases(aliases_file)

        self.autoplaylist = load_file(self.config.auto_playlist_file)

        self.aiolocks: DefaultDict[str, asyncio.Lock] = defaultdict(asyncio.Lock)
        self.filecache = AudioFileCache(self)
        self.downloader = downloader.Downloader(self)

        if not self.autoplaylist:
            log.warning("Autoplaylist is empty, disabling.")
            self.config.auto_playlist = False
        else:
            log.info("Loaded autoplaylist with %s entries", len(self.autoplaylist))
            self.filecache.load_autoplay_cachemap()

        # Factory function for server specific data objects.
        def server_factory() -> GuildSpecificData:
            return GuildSpecificData(self)

        # defaultdict lets us on-demand create GuildSpecificData.
        self.server_data: DefaultDict[int, GuildSpecificData] = defaultdict(
            server_factory
        )

        # TODO: get rid of this, I added it for debug
        self.is_ready_done: bool = False

        self.spotify: Optional[Spotify] = None
        self.session: Optional[aiohttp.ClientSession] = None

        intents = discord.Intents.all()
        intents.typing = False
        intents.presences = False
        super().__init__(intents=intents)

    async def setup_hook(self) -> None:
        """async init phase that is called by d.py before login."""
        self.http.user_agent = f"MusicBot/{BOTVERSION}"
        if self.use_certifi:
            ssl_ctx = ssl.create_default_context(cafile=certifi.where())
            tcp_connector = aiohttp.TCPConnector(ssl_context=ssl_ctx)

            # Patches discord.py HTTPClient.
            self.http.connector = tcp_connector

            self.session = aiohttp.ClientSession(
                headers={"User-Agent": self.http.user_agent},
                connector=tcp_connector,
            )
        else:
            self.session = aiohttp.ClientSession(
                headers={"User-Agent": self.http.user_agent}
            )

        if self.config.spotify_enabled:
            try:
                self.spotify = Spotify(
                    self.config.spotify_clientid,
                    self.config.spotify_clientsecret,
                    aiosession=self.session,
                    loop=self.loop,
                )
                if not await self.spotify.has_token():
                    log.warning("Spotify did not provide us with a token. Disabling.")
                    self.config.spotify_enabled = False
                else:
                    log.info(
                        "Authenticated with Spotify successfully using client ID and secret."
                    )
            except exceptions.SpotifyError as e:
                log.warning(
                    "Could not start Spotify client. Is your client ID and secret correct? Details: %s. Continuing anyway in 5 seconds...",
                    e,
                )
                self.config.spotify_enabled = False
                time.sleep(5)  # make sure they see the problem
        else:
            try:
                log.warning(
                    "The config did not have Spotify app credentials, attempting to use guest mode."
                )
                self.spotify = Spotify(
                    None, None, aiosession=self.session, loop=self.loop
                )
                if not await self.spotify.has_token():
                    log.warning("Spotify did not provide us with a token. Disabling.")
                    self.config.spotify_enabled = False
                else:
                    log.info(
                        "Authenticated with Spotify successfully using guest mode."
                    )
                    self.config.spotify_enabled = True
            except exceptions.SpotifyError as e:
                log.warning(
                    "Could not start Spotify client using guest mode. Details: %s.", e
                )
                self.config.spotify_enabled = False

        log.info("Initialized, now connecting to discord.")
        # this creates an output similar to a progress indicator.
        muffle_discord_console_log()

    def _get_owner_member(
        self, *, server: Optional[discord.Guild] = None, voice: bool = False
    ) -> Optional[discord.Member]:
        """
        Get the discord Member object that has a user ID which matches
        the configured OwnerID.

        :param: server:  The discord Guild in which to expect the member.
        :param: voice:  Require the owner to be in a voice channel.
        """
        owner = discord.utils.find(
            lambda m: m.id == self.config.owner_id and (m.voice if voice else True),
            server.members if server else self.get_all_members(),
        )
        log.noise(  # type: ignore[attr-defined]
            "Looking for owner (in guild: %s) (required voice: %s) and got:  %s",
            server,
            voice,
            owner,
        )
        return owner

    async def _join_startup_channels(self, channels: Set[VoiceableChannel]) -> None:
        """
        Attempt to join voice channels that have been configured in options.
        Also checks for existing voice sessions and attempts to resume
        connection and playback.
        """
        log.info("Now joining startup channels...")
        joined_servers = set()
        channel_map = {c.guild: c for c in channels}

        resuming = False
        for guild in self.guilds:
            if guild.unavailable:
                log.warning(
                    "Guild not available, cannot join:  %s/%s", guild.id, guild.name
                )
                continue

            if guild.me.voice and guild.me.voice.channel:
                log.info(
                    "Found resumable voice channel:  %s  in guild:  %s",
                    guild.me.voice.channel.name,
                    guild.name,
                )
                if guild in channel_map:
                    log.info(
                        "Will try resuming voice session instead of Auto-Joining channel:  %s",
                        channel_map[guild].name,
                    )
                channel_map[guild] = guild.me.voice.channel
                resuming = True

            if self.config.auto_summon:
                owner = self._get_owner_member(server=guild, voice=True)
                if owner and owner.voice and owner.voice.channel:
                    log.info(
                        "Found owner in voice channel:  %s", owner.voice.channel.name
                    )
                    if guild in channel_map:
                        if resuming:
                            log.info(
                                "Ignoring resumable channel, AutoSummon to owner in channel:  %s",
                                owner.voice.channel.name,
                            )
                        else:
                            log.info(
                                "Ignoring Auto-Join channel, AutoSummon to owner in channel:  %s",
                                owner.voice.channel.name,
                            )
                    channel_map[guild] = owner.voice.channel

        for guild, channel in channel_map.items():
            log.everything(  # type: ignore[attr-defined]
                "AutoJoin Channel Map Item:\n  %s\n  %s", repr(guild), repr(channel)
            )
            if guild in joined_servers:
                log.info(
                    'Already joined a channel in "%s", skipping',
                    guild.name,
                )
                continue

            if channel and isinstance(
                channel, (discord.VoiceChannel, discord.StageChannel)
            ):
                log.info(
                    "Attempting to join %s/%s",
                    channel.guild.name,
                    channel.name,
                )

                chperms = channel.permissions_for(guild.me)

                if not chperms.connect:
                    log.info(
                        'Cannot join channel "%s", no permission.',
                        channel.name,
                    )
                    continue

                if not chperms.speak:
                    log.info(
                        'Will not join channel "%s", no permission to speak.',
                        channel.name,
                    )
                    continue

                try:
                    player = await self.get_player(
                        channel, create=True, deserialize=self.config.persistent_queue
                    )
                    joined_servers.add(guild)

                    log.info(
                        "Joined %s/%s",
                        channel.guild.name,
                        channel.name,
                    )

                    # This starts the player initially, which depending on settings
                    # just puts itself into pause automatically.
                    # something about this in particular feels wrong... idk y tho.
                    # remove it and bot wont play music when members join...
                    if player.is_stopped:
                        log.noise(  # type: ignore[attr-defined]
                            "Starting stopped player in startup"
                        )
                        player.play()

                    if self.config.auto_playlist:
                        if not player.playlist.entries:
                            log.noise(  # type: ignore[attr-defined]
                                "Auto playlist enabled, so running on-player-finished manually..."
                            )
                            await self.on_player_finished_playing(player)

                # TODO: drill down through the above code and find what exceptions
                # we actually want to be handling here.
                except Exception:  # pylint: disable=broad-exception-caught
                    log.debug(
                        "Error joining %s/%s",
                        channel.guild.name,
                        channel.name,
                        exc_info=True,
                    )
                    log.error(
                        "Failed to join %s/%s",
                        channel.guild.name,
                        channel.name,
                    )

            if channel and not isinstance(
                channel, (discord.VoiceChannel, discord.StageChannel)
            ):
                log.warning(
                    "Not joining %s/%s, it isn't a supported voice channel.",
                    channel.guild.name,
                    channel.name,
                )

    async def _wait_delete_msg(
        self, message: discord.Message, after: Union[int, float]
    ) -> None:
        """
        Uses asyncio.sleep to delay a call to safe_delete_message but
        does not check if the bot can delete a message or if it has
        already been deleted before trying to delete it anyway.
        """
        try:
            await asyncio.sleep(after)
        except asyncio.CancelledError:
            log.warning(
                "Cancelled delete for message (ID: %s):  %s",
                message.id,
                message.content,
            )
            return

        if not self.is_closed():
            await self.safe_delete_message(message, quiet=True)

    async def _check_ignore_non_voice(self, msg: discord.Message) -> bool:
        """Check used by on_message to determine if caller is in a VoiceChannel."""
        if msg.guild and msg.guild.me.voice:
            vc = msg.guild.me.voice.channel
        else:
            vc = None

        # Webhooks can't be voice members. discord.User has no .voice attribute.
        if isinstance(msg.author, discord.User):
            raise exceptions.CommandError(
                "Member is not voice-enabled and cannot use this command.",
                expire_in=30,
            )

        # If we've connected to a voice chat and we're in the same voice channel
        if not vc or (msg.author.voice and vc == msg.author.voice.channel):
            return True

        raise exceptions.PermissionsError(
            f"you cannot use this command when not in the voice channel ({vc.name})",
            expire_in=30,
        )

    async def remove_url_from_autoplaylist(
        self,
        song_url: str,
        *,
        ex: Optional[Exception] = None,
        delete_from_ap: bool = False,
    ) -> None:
        """
        Handle clearing the given `song_url` from the autoplaylist queue,
        and optionally from the configured autoplaylist file.

        :param: ex:  an exception that is given as the reason for removal.
        :param: delete_from_ap:  should the configured list file be updated?
        """
        if song_url not in self.autoplaylist:
            log.debug('URL "%s" not in autoplaylist, ignoring', song_url)
            return

        async with self.aiolocks["autoplaylist_update_lock"]:
            self.autoplaylist.remove(song_url)
            log.info(
                "Removing%s song from session autoplaylist: %s",
                " unplayable" if ex and not isinstance(ex, UserWarning) else "",
                song_url,
            )

            if not self.config.auto_playlist_removed_file.is_file():
                self.config.auto_playlist_removed_file.touch(exist_ok=True)

            try:
                with open(
                    self.config.auto_playlist_removed_file, "a", encoding="utf8"
                ) as f:
                    ctime = time.ctime()
                    # add 10 spaces to line up with # Reason:
                    e_str = str(ex).replace("\n", "\n#" + " " * 10)
                    url = song_url
                    sep = "#" * 32
                    f.write(
                        f"# Entry removed {ctime}\n"
                        f"# URL:  {url}\n"
                        f"# Reason: {e_str}\n"
                        f"\n{sep}\n\n"
                    )
            except (OSError, PermissionError, FileNotFoundError, IsADirectoryError):
                log.exception(
                    "Could not log information about the playlist URL removal."
                )

            if delete_from_ap:
                log.info("Updating autoplaylist file...")
                # read the original file in and remove lines with the URL.
                # this is done to preserve the comments and formatting.
                try:
                    apl = pathlib.Path(self.config.auto_playlist_file)
                    data = apl.read_text(encoding="utf8")
                    data = data.replace(song_url, f"#Removed# {song_url}")
                    apl.write_text(data, encoding="utf8")
                except (OSError, PermissionError, FileNotFoundError):
                    log.exception("Failed to save autoplaylist file.")
                self.filecache.remove_autoplay_cachemap_entry_by_url(song_url)

    async def add_url_to_autoplaylist(self, song_url: str) -> None:
        """
        Add the given `song_url` to the auto playlist file and in-memory
        list.  Does not update the player's current autoplaylist queue.
        """
        if song_url in self.autoplaylist:
            log.debug("URL already in autoplaylist, ignoring")
            return

        async with self.aiolocks["autoplaylist_update_lock"]:
            # Note, this does not update the player's copy of the list.
            self.autoplaylist.append(song_url)
            log.info("Adding new URL to autoplaylist: %s", song_url)

            try:
                # append to the file to preserve its formatting.
                with open(self.config.auto_playlist_file, "r+", encoding="utf8") as fh:
                    lines = fh.readlines()
                    if not lines:
                        lines.append("# MusicBot Auto Playlist\n")
                    if lines[-1].endswith("\n"):
                        lines.append(f"{song_url}\n")
                    else:
                        lines.append(f"\n{song_url}\n")
                    fh.seek(0)
                    fh.writelines(lines)
            except (OSError, PermissionError, FileNotFoundError):
                log.exception("Failed to save autoplaylist file.")

    async def generate_invite_link(
        self,
        *,
        permissions: discord.Permissions = discord.Permissions(70380544),
        guild: discord.Guild = discord.utils.MISSING,
    ) -> str:
        """
        Fetch Application Info from discord and generate an OAuth invite
        URL for MusicBot.
        """
        # TODO: can we get a guild from another invite URL?
        if not self.cached_app_info:
            log.debug("Getting bot Application Info.")
            self.cached_app_info = await self.application_info()

        return discord.utils.oauth_url(
            self.cached_app_info.id, permissions=permissions, guild=guild
        )

    async def get_voice_client(self, channel: VoiceableChannel) -> discord.VoiceClient:
        """
        Use the given `channel` either return an existing VoiceClient or
        create a new VoiceClient by connecting to the `channel` object.

        :raises: TypeError
            If `channel` is not a discord.VoiceChannel or discord.StageChannel
        """
        if not isinstance(channel, (discord.VoiceChannel, discord.StageChannel)):
            raise TypeError("Channel passed must be a voice channel")

        # check for and return bots VoiceClient if we already have one.
        vc = channel.guild.voice_client
        if vc and isinstance(vc, discord.VoiceClient):
            return vc

        # Otherwise we need to connect to the given channel.
        # Now, sometimes this fails and discord does not send the state.
        # Retrying quickly, wait longer each try, but fail after a point.
        base_timeout = 5
        max_timeout = 20
        attempts = 0
        while True:
            attempts += 1
            timeout = attempts * base_timeout
            if timeout > max_timeout:
                log.critical(
                    "MusicBot is unable to connect to the channel right now:  %s",
                    channel,
                )
                raise exceptions.HelpfulError(
                    preface="MusicBot cannot play music without a VoiceClient!",
                    issue="We tried to connect to the channel, but we failed too many times.",
                    solution="Wait a little bit? Check your network. Check discord API status.",
                    # I don't really know what to do here.
                )

            try:
                client: discord.VoiceClient = await channel.connect(
                    timeout=timeout, reconnect=True
                )
                break
            except asyncio.exceptions.TimeoutError:
                log.warning(
                    "Retrying connection after a timeout error (%s) while trying to connect to:  %s",
                    attempts,
                    channel,
                )

        if isinstance(channel, discord.StageChannel):
            try:
                await channel.guild.me.edit(suppress=False)
                await channel.guild.change_voice_state(
                    channel=channel,
                    self_mute=False,
                    self_deaf=self.config.self_deafen,
                )
            except (discord.Forbidden, discord.HTTPException):
                log.exception("Something broke in StageChannel handling.")
        else:
            await channel.guild.change_voice_state(
                channel=channel,
                self_mute=False,
                self_deaf=self.config.self_deafen,
            )
        return client

    async def disconnect_voice_client(self, guild: discord.Guild) -> None:
        """
        Check for a MusicPlayer in the given `guild` and close it's VoiceClient
        gracefully then remove the MusicPlayer instance and reset any timers on
        the guild for player/channel inactivity.
        """

        if guild.id in self.players:
            player = self.players.pop(guild.id)

            await self.reset_player_inactivity(player)

            if self.config.leave_inactive_channel:
                event = self.server_data[guild.id].get_event("inactive_vc_timer")
                if event.is_active() and not event.is_set():
                    event.set()

            if player.voice_client.is_connected():
                await player.voice_client.disconnect()
                # I assume aiohttp needs a context switch to ensure SSL connection clean up.
                # this very short sleep should let that happen.
                await asyncio.sleep(0.3)

            player.kill()

        await self.update_now_playing_status()

    async def disconnect_all_voice_clients(self) -> None:
        """
        Loop over all available self.voice_clients and use their guild id
        to shutdown and associated MusicPlayer instances.
        If the VoiceClient does not belong to a MusicPlayer it will issue a warning
        and shutdown the VoiceClient any ways.
        """
        for vc in self.voice_clients:
            if isinstance(vc, discord.VoiceClient):
                # teardown the MusicPlayer in this voice channel.
                await self.disconnect_voice_client(vc.guild)

                # just in case this VoiceClient is not attached to a MusicPlayer.
                if vc.is_connected():
                    log.debug(
                        "Disconnecting a VoiceClient which wasn't disconnected with a MusicPlayer!"
                    )
                    await vc.disconnect()
                    # short sleep to ensure aiohttp connection is cleaned up.
                    await asyncio.sleep(0.3)
            else:
                log.warning(
                    "Hmm, our voice_clients list contains a non-VoiceClient object?\n"
                    "The object is actually of type:  %s",
                    type(vc),
                )

    def get_player_in(self, guild: discord.Guild) -> Optional[MusicPlayer]:
        """
        Get a MusicPlayer in the given guild, but do not create a new player.
        MusicPlayer returned from this method may not be connected to a voice channel!
        """
        p = self.players.get(guild.id)
        log.everything(  # type: ignore[attr-defined]
            "Guild (%s) wants a player, optional:  %s", guild, repr(p)
        )
        if p and not p.voice_client:
            log.debug("MusicPlayer is missing a VoiceClient somehow.")
        if p and p.voice_client and not p.voice_client.is_connected():
            log.debug("MusicPlayer has a VoiceClient that is not connected!")
        return p

    async def get_player(
        self,
        channel: VoiceableChannel,
        create: bool = False,
        *,
        deserialize: bool = False,
    ) -> MusicPlayer:
        """Get a MusicPlayer in the given guild, creating one if needed."""
        guild = channel.guild

        log.everything(  # type: ignore[attr-defined]
            "Getting a MusicPlayer for guild:  %s  In Channel:  %s  Will Create:  %s  Deserialize:  %s",
            guild,
            channel,
            create,
            deserialize,
        )

        async with self.aiolocks[_func_() + ":" + str(guild.id)]:
            if deserialize:
                voice_client = await self.get_voice_client(channel)
                player = await self.deserialize_queue(guild, voice_client)

                if player:
                    log.debug(
                        "Created player via deserialization for guild %s with %s entries",
                        guild.id,
                        len(player.playlist),
                    )
                    # Since deserializing only happens when the bot starts, I should never need to reconnect
                    return self._init_player(player, guild=guild)

            if guild.id not in self.players:
                if not create:
                    prefix = self.server_data[channel.guild.id].command_prefix
                    raise exceptions.CommandError(
                        "The bot is not in a voice channel.  "
                        f"Use {prefix}summon to summon it to your voice channel."
                    )

                voice_client = await self.get_voice_client(channel)
                log.everything(  # type: ignore[attr-defined]
                    "Made a VoiceClient:  %s", repr(voice_client)
                )

                if isinstance(voice_client, discord.VoiceClient):
                    playlist = Playlist(self)
                    player = MusicPlayer(self, voice_client, playlist)
                    self._init_player(player, guild=guild)
                else:
                    raise RuntimeError(
                        "Something is wrong, we didn't get the VoiceClient."
                    )

        return self.players[guild.id]

    def _init_player(
        self, player: MusicPlayer, *, guild: Optional[discord.Guild] = None
    ) -> MusicPlayer:
        """
        Connect a brand-new MusicPlayer instance with the MusicBot event
        handler functions, and store the player reference for reuse.

        :returns: The player with it's event connections.
        """
        player = (
            player.on("play", self.on_player_play)
            .on("resume", self.on_player_resume)
            .on("pause", self.on_player_pause)
            .on("stop", self.on_player_stop)
            .on("finished-playing", self.on_player_finished_playing)
            .on("entry-added", self.on_player_entry_added)
            .on("error", self.on_player_error)
        )

        if guild:
            self.players[guild.id] = player

        return player

    async def on_player_play(self, player: MusicPlayer, entry: EntryTypes) -> None:
        """
        Event called by MusicPlayer when playback of an entry is started.
        """
        log.debug("Running on_player_play")
        self._handle_guild_auto_pause(player)
        await self.reset_player_inactivity(player)
        await self.update_now_playing_status()
        # manage the cache since we may have downloaded something.
        self.filecache.handle_new_cache_entry(entry)
        player.skip_state.reset()

        # This is the one event where it's ok to serialize autoplaylist entries
        # TODO:  we can prevent it with: if entry.from_auto_playlist:
        await self.serialize_queue(player.voice_client.channel.guild)

        if self.config.write_current_song:
            await self.write_current_song(player.voice_client.channel.guild, entry)

        channel = entry.meta.get("channel", None)
        author = entry.meta.get("author", None)

        if channel and author:
            author_perms = self.permissions.for_user(author)

            if (
                author not in player.voice_client.channel.members
                and author_perms.skip_when_absent
            ):
                newmsg = self.str.get(
                    "on_player_play-onChannel_authorNotInChannel_skipWhenAbsent",
                    "Skipping next song in {channel}: {title} added by {author} as queuer not in voice!",
                ).format(
                    channel=player.voice_client.channel.name,
                    title=entry.title,
                    author=entry.meta["author"].name,
                )
                player.skip()
            elif self.config.now_playing_mentions:
                newmsg = self.str.get(
                    "on_player_play-onChannel_playingMention",
                    "{author} - your song {title} is now playing in {channel}!",
                ).format(
                    author=entry.meta["author"].mention,
                    title=entry.title,
                    channel=player.voice_client.channel.name,
                )
            else:
                newmsg = self.str.get(
                    "on_player_play-onChannel",
                    "Now playing in {channel}: {title} added by {author}!",
                ).format(
                    channel=player.voice_client.channel.name,
                    title=entry.title,
                    author=entry.meta["author"].name,
                )

        else:
            # no author (and channel), it's an auto playlist entry.
            newmsg = self.str.get(
                "on_player_play-onChannel_noAuthor_autoplaylist",
                "Now playing automatically added entry {title} in {channel}!",
            ).format(title=entry.title, channel=player.voice_client.channel.name)

        if newmsg:
            if self.config.dm_nowplaying and author:
                await self.safe_send_message(author, newmsg)
                return

            if self.config.no_nowplaying_auto and not author:
                return

            guild = player.voice_client.guild
            last_np_msg = self.server_data[guild.id].last_np_msg

            if self.config.nowplaying_channels:
                for potential_channel_id in self.config.nowplaying_channels:
                    potential_channel = self.get_channel(potential_channel_id)
                    if isinstance(potential_channel, discord.abc.PrivateChannel):
                        continue

                    if not isinstance(potential_channel, discord.abc.Messageable):
                        continue

                    if potential_channel and potential_channel.guild == guild:
                        channel = potential_channel
                        break

            if channel:
                pass
            elif not channel and last_np_msg:
                channel = last_np_msg.channel
            else:
                log.debug("no channel to put now playing message into")
                return

        if self.config.embeds:
            content = self._gen_embed()

            if entry.thumbnail_url:
                content.set_image(url=entry.thumbnail_url)
            else:
                log.warning(
                    "No thumbnail set for entry with url: %s",
                    entry.url,
                )

            if self.config.now_playing_mentions:
                content.title = None
                content.add_field(name="\n", value=newmsg, inline=True)
            else:
                content.title = newmsg

        # send it in specified channel
        self.server_data[guild.id].last_np_msg = await self.safe_send_message(
            channel,
            content if self.config.embeds else newmsg,
            expire_in=30 if self.config.delete_nowplaying else 0,
        )

        # TODO: Check channel voice state?

    async def on_player_resume(
        self,
        player: MusicPlayer,
        entry: EntryTypes,  # pylint: disable=unused-argument
        **_: Any,
    ) -> None:
        """
        Event called by MusicPlayer when the player is resumed from pause.
        """
        log.debug("Running on_player_resume")
        await self.reset_player_inactivity(player)
        await self.update_now_playing_status()

    async def on_player_pause(
        self,
        player: MusicPlayer,
        entry: EntryTypes,  # pylint: disable=unused-argument
        **_: Any,
    ) -> None:
        """
        Event called by MusicPlayer when the player enters paused state.
        """
        log.debug("Running on_player_pause")
        await self.update_now_playing_status()
        self.loop.create_task(self.handle_player_inactivity(player))
        # TODO: if we manage to add seek functionality this might be wise.
        # await self.serialize_queue(player.voice_client.channel.guild)

    async def on_player_stop(self, player: MusicPlayer, **_: Any) -> None:
        """
        Event called by MusicPlayer any time the player is stopped.
        Typically after queue is empty or an error stopped playback.
        """
        log.debug("Running on_player_stop")
        await self.update_now_playing_status()
        self.loop.create_task(self.handle_player_inactivity(player))

    async def on_player_finished_playing(self, player: MusicPlayer, **_: Any) -> None:
        """
        Event called by MusicPlayer when playback has finished without error.
        """
        log.debug("Running on_player_finished_playing")
        if self.config.leave_after_queue_empty:
            guild = player.voice_client.guild
            if len(player.playlist.entries) == 0:
                log.info("Player finished and queue is empty, leaving voice channel...")
                await self.disconnect_voice_client(guild)

        # delete last_np_msg somewhere if we have cached it
        if self.config.delete_nowplaying:
            guild = player.voice_client.guild
            last_np_msg = self.server_data[guild.id].last_np_msg
            if last_np_msg:
                await self.safe_delete_message(last_np_msg)

        # avoid downloading the next entries if the user is absent and we are configured to skip.
        notice_sent = False  # set a flag to avoid message spam.
        while True:
            next_entry = player.playlist.peek()

            if not next_entry:
                break

            channel = next_entry.meta.get("channel", None)
            author = next_entry.meta.get("author", None)

            if not channel or not author:
                break

            author_perms = self.permissions.for_user(author)
            if (
                author not in player.voice_client.channel.members
                and author_perms.skip_when_absent
            ):
                if not notice_sent:
                    await self.safe_send_message(
                        channel,
                        # TODO: i18n UI stuff.
                        f"Skipping songs added by {author.name} as they are not in voice!",
                        expire_in=60,
                    )
                    notice_sent = True
                deleted_entry = player.playlist.delete_entry_at_index(0)
                log.noise(  # type: ignore[attr-defined]
                    "Author `%s` absent, skipped (deleted) entry from queue:  %s",
                    author.name,
                    deleted_entry.title,
                )
            else:
                break

        # manage auto playlist playback.
        if (
            not player.playlist.entries
            and not player.current_entry
            and self.config.auto_playlist
        ):
            if not player.autoplaylist:
                if not self.autoplaylist:
                    # TODO: When I add playlist expansion, make sure that's not happening during this check.
                    # @Fae: Could lock this but it probably isn't needed.
                    # - if `self.autoplaylist` is already empty, and the last entry was a playlist URL
                    # - then queued songs from that URL go into the `player.playlist`, not into `self.autoplaylist`.
                    # So if it's empty, it will stay that way unless someone is actively adding URLs when this fires.
                    log.warning("No playable songs in the autoplaylist, disabling.")
                    self.config.auto_playlist = False
                else:
                    log.debug(
                        "No content in current autoplaylist. Filling with new music..."
                    )
                    player.autoplaylist = list(self.autoplaylist)

            while player.autoplaylist:
                if self.config.auto_playlist_random:
                    random.shuffle(player.autoplaylist)
                    song_url = random.choice(player.autoplaylist)
                else:
                    song_url = player.autoplaylist[0]
                player.autoplaylist.remove(song_url)

                try:
                    info = await self.downloader.extract_info(
                        song_url, download=False, process=True
                    )
                except youtube_dl.utils.DownloadError as e:
                    if "YouTube said:" in e.args[0]:
                        # url is bork, remove from list and put in removed list
                        log.error("Error processing youtube url:\n%s", e.args[0])

                    else:
                        # Probably an error from a different extractor, but I've only seen youtube's
                        log.error('Error processing "%s": %s', song_url, e)

                    await self.remove_url_from_autoplaylist(
                        song_url, ex=e, delete_from_ap=self.config.remove_ap
                    )
                    continue

                except Exception as e:  # pylint: disable=broad-exception-caught
                    log.error(
                        'Error processing "%s": %s',
                        song_url,
                        e,
                        exc_info=True,
                    )

                    await self.remove_url_from_autoplaylist(
                        song_url, ex=e, delete_from_ap=self.config.remove_ap
                    )
                    continue

                if info.has_entries:
                    await player.playlist.import_from_info(
                        info,
                        channel=None,
                        author=None,
                        head=False,
                        is_autoplaylist=True,
                    )

                # Do I check the initial conditions again?
                # not (not player.playlist.entries and not player.current_entry and self.config.auto_playlist)

                try:
                    await player.playlist.add_entry_from_info(
                        info,
                        channel=None,
                        author=None,
                        head=False,
                        is_autoplaylist=True,
                    )
                except (
                    exceptions.ExtractionError,
                    exceptions.WrongEntryTypeError,
                ) as e:
                    log.error(
                        "Error adding song from autoplaylist: %s",
                        str(e),
                    )
                    log.debug("", exc_info=True)
                    continue

                break

            if not self.autoplaylist:
                # TODO: When I add playlist expansion, make sure that's not happening during this check
                log.warning("No playable songs in the autoplaylist, disabling.")
                self.config.auto_playlist = False

        else:  # Don't serialize for autoplaylist events
            await self.serialize_queue(player.voice_client.channel.guild)

        if not player.is_stopped and not player.is_dead:
            player.play(_continue=True)

    async def on_player_entry_added(
        self,
        player: MusicPlayer,
        playlist: Playlist,
        entry: EntryTypes,
        defer_serialize: bool = False,
        **_: Any,
    ) -> None:
        """
        Event called by MusicPlayer when an entry is added to the playlist.
        """
        log.debug("Running on_player_entry_added")
        # if playing auto-playlist track and a user queues a track,
        # if we're configured to do so, auto skip the auto playlist track.
        if (
            player.current_entry
            and player.current_entry.from_auto_playlist
            and playlist.peek() == entry
            and not entry.from_auto_playlist
            # TODO:  and self.config.autoplaylist_autoskip
        ):
            player.skip()

        # Only serialize the queue for user-added tracks, unless deferred
        if (
            entry.meta.get("author")
            and entry.meta.get("channel")
            and not defer_serialize
        ):
            await self.serialize_queue(player.voice_client.channel.guild)

    async def on_player_error(
        self,
        player: MusicPlayer,  # pylint: disable=unused-argument
        entry: EntryTypes,
        ex: Optional[Exception],
        **_: Any,
    ) -> None:
        """
        Event called by MusicPlayer when an entry throws an error.
        """
        author = entry.meta.get("author", None)
        channel = entry.meta.get("channel", None)
        if channel and author:
            song = entry.title or entry.url
            await self.safe_send_message(
                channel,
                # TODO: i18n / UI stuff
                f"Playback failed for song: `{song}` due to error:\n```\n{ex}\n```",
            )
        else:
            log.exception("Player error", exc_info=ex)

    async def update_now_playing_status(self) -> None:
        """Inspects available players and ultimately fire change_presence()"""
        activity = None  # type: Optional[discord.BaseActivity]
        status = discord.Status.online  # type: discord.Status
        # NOTE:  Bots can only set: name, type, state, and url fields of activity.
        # Even though Custom type is available, we cannot use emoji field with bots.
        # So Custom Activity is effectively useless at time of writing.
        # Streaming Activity is a coin toss at best. Usually status changes correctly.
        # However all other details in the client might be wrong or missing.
        # Example:  Youtube url shows "Twitch" in client profile info.

        playing = sum(1 for p in self.players.values() if p.is_playing)
        paused = sum(1 for p in self.players.values() if p.is_paused)
        total = len(self.players)

        # multiple servers are playing or paused.
        if total > 1:
            if paused > playing:
                status = discord.Status.idle

            text = f"music on {total} servers"
            if self.config.status_message:
                text = self.config.status_message

            activity = discord.Activity(
                type=discord.ActivityType.playing,
                name=text,
            )

        # only 1 server is playing.
        elif playing:
            player = list(self.players.values())[0]
            if player.current_entry:
                text = player.current_entry.title.strip()[:128]
                if self.config.status_message:
                    text = self.config.status_message

                activity = discord.Activity(
                    type=discord.ActivityType.streaming,
                    url=player.current_entry.url,
                    name=text,
                )

        # only 1 server is paused.
        elif paused:
            player = list(self.players.values())[0]
            if player.current_entry:
                text = player.current_entry.title.strip()[:128]
                if self.config.status_message:
                    text = self.config.status_message

                status = discord.Status.idle
                activity = discord.Activity(
                    type=discord.ActivityType.custom,
                    state=text,
                    name="Custom Status",  # seemingly required.
                )

        # nothing going on.
        else:
            text = f" ~ {EMOJI_IDLE_ICON} ~ "
            if self.config.status_message:
                text = self.config.status_message

            status = discord.Status.idle
            activity = discord.CustomActivity(
                type=discord.ActivityType.custom,
                state=text,
                name="Custom Status",  # seems required to make idle status work.
            )

        async with self.aiolocks[_func_()]:
            if activity != self.last_status:
                log.noise(  # type: ignore[attr-defined]
                    f"Update Bot Status:  {status} -- {repr(activity)}"
                )
                await self.change_presence(status=status, activity=activity)
                self.last_status = activity

    async def serialize_queue(
        self, guild: discord.Guild, *, path: Optional[str] = None
    ) -> None:
        """
        Serialize the current queue for a server's player to json.
        """

        player = self.get_player_in(guild)
        if not player:
            return

        if path is None:
            path = f"data/{guild.id}/queue.json"

        async with self.aiolocks["queue_serialization" + ":" + str(guild.id)]:
            log.debug("Serializing queue for %s", guild.id)

            with open(path, "w", encoding="utf8") as f:
                f.write(player.serialize(sort_keys=True))

    async def deserialize_queue(
        self,
        guild: discord.Guild,
        voice_client: discord.VoiceClient,
        playlist: Optional[Playlist] = None,
        *,
        directory: Optional[str] = None,
    ) -> Optional[MusicPlayer]:
        """
        Deserialize a saved queue for a server into a MusicPlayer.  If no queue is saved, returns None.
        """

        if playlist is None:
            playlist = Playlist(self)

        if directory is None:
            directory = f"data/{guild.id}/queue.json"

        async with self.aiolocks["queue_serialization:" + str(guild.id)]:
            if not os.path.isfile(directory):
                return None

            log.debug("Deserializing queue for %s", guild.id)

            with open(directory, "r", encoding="utf8") as f:
                data = f.read()

        return MusicPlayer.from_json(data, self, voice_client, playlist)

    async def write_current_song(
        self, guild: discord.Guild, entry: EntryTypes, *, path: Optional[str] = None
    ) -> None:
        """
        Writes the current song to file
        """
        player = self.get_player_in(guild)
        if not player:
            return

        if path is None:
            path = f"data/{guild.id}/current.txt"

        async with self.aiolocks["current_song:" + str(guild.id)]:
            log.debug("Writing current song for %s", guild.id)

            with open(path, "w", encoding="utf8") as f:
                f.write(entry.title)

    #######################################################################################################################

    async def safe_send_message(
        self,
        dest: discord.abc.Messageable,
        content: Union[str, discord.Embed],
        **kwargs: Any,
    ) -> Optional[discord.Message]:
        """
        Safely send a message with given `content` to the message-able
        object in `dest`
        This method should handle all raised exceptions so callers will
        not need to handle them locally.

        :param: tts:  set the Text-to-Speech flag on the message.
        :param: quiet:  Toggle using log.debug or log.warning.
        :param: expire_in:  time in seconds to wait before auto deleting this message
        :param: allow_none:  Allow sending a message with empty `content`
        :param: also_delete:  Optional discord.Message to delete when `expire_in` is set.

        :returns:  May return a discord.Message object if a message was sent.
        """
        tts = kwargs.pop("tts", False)
        quiet = kwargs.pop("quiet", False)
        expire_in = int(kwargs.pop("expire_in", 0))
        allow_none = kwargs.pop("allow_none", True)
        also_delete = kwargs.pop("also_delete", None)
        fallback_channel = kwargs.pop("fallback_channel", None)

        msg = None
        retry_after = 0.0
        lfunc = log.debug if quiet else log.warning
        if log.getEffectiveLevel() <= logging.NOISY:  # type: ignore[attr-defined]
            lfunc = log.exception

        ch_name = "DM-Channel"
        if hasattr(dest, "name"):
            ch_name = str(dest.name)

        try:
            if content is not None or allow_none:
                if isinstance(content, discord.Embed):
                    msg = await dest.send(embed=content)
                else:
                    msg = await dest.send(content, tts=tts)

        except discord.Forbidden:
            lfunc('Cannot send message to "%s", no permission', ch_name)

        except discord.NotFound:
            lfunc('Cannot send message to "%s", invalid channel?', ch_name)

        except discord.HTTPException as e:
            if len(content) > DISCORD_MSG_CHAR_LIMIT:
                lfunc(
                    "Message is over the message size limit (%s)",
                    DISCORD_MSG_CHAR_LIMIT,
                )

            # if `dest` is a user with strict privacy or a bot, direct message can fail.
            elif e.code == 50007 and fallback_channel:
                log.debug("DM failed, sending in fallback channel instead.")
                await self.safe_send_message(fallback_channel, content, **kwargs)

            elif e.status == 429:
                # Note:  `e.response` could be either type:  aiohttp.ClientResponse  OR  requests.Response
                # thankfully both share a similar enough `response.headers` member CI Dict.
                # See docs on headers here:  https://discord.com/developers/docs/topics/rate-limits
                try:
                    retry_after = 0.0
                    header_val = e.response.headers.get("RETRY-AFTER")
                    if header_val:
                        retry_after = float(header_val)
                except ValueError:
                    retry_after = 0.0
                if retry_after:
                    log.warning(
                        "Rate limited send message, retrying in %s seconds.",
                        retry_after,
                    )
                    try:
                        await asyncio.sleep(retry_after)
                    except asyncio.CancelledError:
                        log.warning("Cancelled message retry for:  %s", content)
                        return msg
                    return await self.safe_send_message(dest, content, **kwargs)

                log.error("Rate limited send message, but cannot retry!")

            else:
                lfunc("Failed to send message")
                log.noise(  # type: ignore[attr-defined]
                    "Got HTTPException trying to send message to %s: %s", dest, content
                )

        finally:
            if not retry_after and self.config.delete_messages:
                if msg and expire_in:
                    asyncio.ensure_future(self._wait_delete_msg(msg, expire_in))

            if not retry_after and self.config.delete_invoking:
                if also_delete and isinstance(also_delete, discord.Message):
                    asyncio.ensure_future(self._wait_delete_msg(also_delete, expire_in))

        return msg

    async def safe_delete_message(
        self, message: discord.Message, *, quiet: bool = False
    ) -> None:
        """
        Safely delete the given `message` from discord.
        This method should handle all raised exceptions so callers will
        not need to handle them locally.

        :param: quiet:  Toggle using log.debug or log.warning
        """
        # TODO: this could use a queue and some other handling.
        lfunc = log.debug if quiet else log.warning

        try:
            await message.delete()

        except discord.Forbidden:
            lfunc('Cannot delete message "%s", no permission', message.clean_content)

        except discord.NotFound:
            lfunc(
                'Cannot delete message "%s", message not found',
                message.clean_content,
            )

        except discord.HTTPException as e:
            if e.status == 429:
                # Note:  `e.response` could be either type:  aiohttp.ClientResponse  OR  requests.Response
                # thankfully both share a similar enough `response.headers` member CI Dict.
                # See docs on headers here:  https://discord.com/developers/docs/topics/rate-limits
                try:
                    retry_after = 0.0
                    header_val = e.response.headers.get("RETRY-AFTER")
                    if header_val:
                        retry_after = float(header_val)
                except ValueError:
                    retry_after = 0.0
                if retry_after:
                    log.warning(
                        "Rate limited message delete, retrying in %s seconds.",
                        retry_after,
                    )
                    asyncio.ensure_future(self._wait_delete_msg(message, retry_after))
                else:
                    log.error("Rate limited message delete, but cannot retry!")

            else:
                lfunc("Failed to delete message")
                log.noise(  # type: ignore[attr-defined]
                    "Got HTTPException trying to delete message: %s", message
                )

        return None

    async def safe_edit_message(
        self,
        message: discord.Message,
        new: Union[str, discord.Embed],
        *,
        send_if_fail: bool = False,
        quiet: bool = False,
    ) -> Optional[discord.Message]:
        """
        Safely update the given `message` with the `new` content.
        This function should handle all raised exceptions so callers
        will not need to handle them locally.

        :param: send_if_fail:  Toggle sending a new message if edit fails.
        :param: quiet:  Use log.debug if quiet otherwise use log.warning

        :returns:  May return a discord.Message object if edit/send did not fail.
        """
        lfunc = log.debug if quiet else log.warning

        try:
            if isinstance(new, discord.Embed):
                return await message.edit(embed=new)

            return await message.edit(content=new)

        except discord.NotFound:
            lfunc(
                'Cannot edit message "%s", message not found',
                message.clean_content,
            )
            if send_if_fail:
                lfunc("Sending message instead")
                return await self.safe_send_message(message.channel, new)

        except discord.HTTPException as e:
            if e.status == 429:
                # Note:  `e.response` could be either type:  aiohttp.ClientResponse  OR  requests.Response
                # thankfully both share a similar enough `response.headers` member CI Dict.
                # See docs on headers here:  https://discord.com/developers/docs/topics/rate-limits
                try:
                    retry_after = 0.0
                    header_val = e.response.headers.get("RETRY-AFTER")
                    if header_val:
                        retry_after = float(header_val)
                except ValueError:
                    retry_after = 0.0
                if retry_after:
                    log.warning(
                        "Rate limited edit message, retrying in %s seconds.",
                        retry_after,
                    )
                    try:
                        await asyncio.sleep(retry_after)
                    except asyncio.CancelledError:
                        log.warning("Cancelled message edit for:  %s", message)
                        return None
                    return await self.safe_edit_message(
                        message, new, send_if_fail=send_if_fail, quiet=quiet
                    )
            else:
                lfunc("Failed to edit message")
                log.noise(  # type: ignore[attr-defined]
                    "Got HTTPException trying to edit message %s to: %s", message, new
                )

        return None

    def _setup_windows_signal_handler(self) -> None:
        """
        Windows needs special handling for Ctrl+C signals to play nice with asyncio
        so this method sets up signals with access to bot event loop.
        This enables capturing KeyboardInterrupt and using it to cleanly shut down.
        """
        if os.name != "nt":
            return

        # method used to set the above member.
        def set_windows_signal(sig: int, _frame: Any) -> None:
            self._os_signal = signal.Signals(sig)

        # method used to periodically check for a signal, and process it.
        async def check_windows_signal() -> None:
            while True:
                if self.logout_called:
                    break

                if self._os_signal is None:
                    try:
                        await asyncio.sleep(1)
                    except asyncio.CancelledError:
                        break
                else:
                    await self.on_os_signal(self._os_signal, self.loop)
                    self._os_signal = None

        # register interrupt signal Ctrl+C to be trapped.
        signal.signal(signal.SIGINT, set_windows_signal)
        # and start the signal checking loop.
        asyncio.create_task(check_windows_signal())

    async def on_os_signal(
        self, sig: signal.Signals, _loop: asyncio.AbstractEventLoop
    ) -> None:
        """
        On Unix-like/Linux OS, this method is called automatically on the event
        loop for signals registered in run.py.
        On Windows, this method is called by custom signal handling set up at
        the start of run_musicbot().
        This allows MusicBot to handle external signals and triggering a clean
        shutdown of MusicBot in response to them.

        It essentially just calls logout, and the rest of MusicBot tear-down is
        finished up in `MusicBot.run_musicbot()` instead.

        Signals handled here are registered with the event loop in run.py.
        """
        # This print facilitates putting '^C' on its own line in the terminal.
        print()
        log.warning("Caught a signal from the OS: %s", sig.name)

        if self and not self.logout_called:
            log.info("Disconnecting and closing down MusicBot...")
            await self.logout()

    async def run_musicbot(self) -> None:
        """
        This method is to be used in an event loop to start the MusicBot.
        It handles cleanup of bot session, while the event loop is closed separately.
        """
        # Windows specifically needs some help with signals.
        self._setup_windows_signal_handler()

        # handle start up and teardown.
        try:
            await self.start(*self.config.auth)
            log.info("MusicBot is now doing shutdown steps...")
            if self.exit_signal is None:
                self.exit_signal = exceptions.TerminateSignal()

        except discord.errors.LoginFailure as e:
            raise exceptions.HelpfulError(
                preface="Failed login to discord API!",
                issue="MusicBot cannot login to discord, is your token correct?",
                solution="Fix your token in the options.ini config file.\n"
                "Remember that each field should be on their own line.",
                footnote="Note: If you are certain your token is correct, this may be due to a Discord API outage.",
            ) from e

        finally:
            # Inspect all waiting tasks and either cancel them or let them finish.
            pending_tasks = []
            for task in asyncio.all_tasks(loop=self.loop):
                # Don't cancel run_musicbot task, we need it to finish cleaning.
                if task == asyncio.current_task():
                    continue

                tname = task.get_name()
                coro = task.get_coro()
                coro_name = "[unknown]"
                if coro and hasattr(coro, "__qualname__"):
                    coro_name = getattr(coro, "__qualname__", "[unknown]")

                if (
                    tname.startswith("Signal_SIG")
                    or coro_name == "URLPlaylistEntry._download"
                ):
                    log.debug("Will wait for task:  %s  (%s)", tname, coro_name)
                    pending_tasks.append(task)

                else:
                    log.debug("Will try to cancel task:  %s  (%s)", tname, coro_name)
                    task.cancel()
                    pending_tasks.append(task)

            # wait on any pending tasks.
            if pending_tasks:
                log.debug("Awaiting pending tasks...")
                await asyncio.gather(*pending_tasks, return_exceptions=True)
                await asyncio.sleep(0.5)

            # ensure connector is closed.
            if self.http.connector:
                log.debug("Closing HTTP Connector.")
                await self.http.connector.close()
                await asyncio.sleep(0.5)

            # ensure the session is closed.
            if self.session:
                log.debug("Closing aiohttp session.")
                await self.session.close()
                await asyncio.sleep(0.5)

            # if anything set an exit signal, we should raise it here.
            if self.exit_signal:
                raise self.exit_signal

    async def logout(self) -> None:
        """
        Disconnect all voice clients and signal MusicBot to close it's connections to discord.
        """
        self.logout_called = True
        await self.disconnect_all_voice_clients()
        return await super().close()

    async def on_error(self, event: str, /, *_args: Any, **_kwargs: Any) -> None:
        _ex_type, ex, _stack = sys.exc_info()

        if isinstance(ex, exceptions.HelpfulError):
            log.error("Exception in %s:\n%s", event, ex.message)

            await asyncio.sleep(2)  # makes extra sure this gets seen(?)

            await self.logout()

        elif isinstance(ex, (exceptions.RestartSignal, exceptions.TerminateSignal)):
            self.exit_signal = ex
            await self.logout()

        else:
            log.error("Exception in %s", event, exc_info=True)

    async def on_resumed(self) -> None:
        """
        Event called by discord.py when the client resumed an existing session.
        https://discordpy.readthedocs.io/en/stable/api.html#discord.on_resume
        """
        log.info("MusicBot resumed a session with discord.")

    async def on_ready(self) -> None:
        """
        Event called by discord.py typically when MusicBot has finished login.
        May be called multiple times, and may not be the first event dispatched!
        See documentations for specifics:
        https://discordpy.readthedocs.io/en/stable/api.html#discord.on_ready
        """
        if self.on_ready_count == 0:
            await self._on_ready_once()
            self.init_ok = True

        await self._on_ready_always()
        self.on_ready_count += 1

        log.debug("Finish on_ready")

    async def _on_ready_once(self) -> None:
        """
        A version of on_ready that will only ever be called once, at first login.
        """
        mute_discord_console_log()
        log.debug("Logged in, now getting MusicBot ready...")

        if not self.user:
            log.critical("ClientUser is somehow none, we gotta bail...")
            self.exit_signal = exceptions.TerminateSignal()
            raise self.exit_signal

        # Start the environment checks. Generate folders/files dependent on Discord data.
        # Also takes care of app-info and auto OwnerID updates.
        await self._on_ready_sanity_checks()

        log.info(
            "MusicBot:  %s/%s#%s",
            self.user.id,
            self.user.name,
            self.user.discriminator,
        )

        owner = self._get_owner_member()
        if owner and self.guilds:
            log.info(
                "Owner:     %s/%s#%s\n",
                owner.id,
                owner.name,
                owner.discriminator,
            )

            log.info("Guild List:")
            unavailable_servers = 0
            for s in self.guilds:
                ser = f"{s.name} (unavailable)" if s.unavailable else s.name
                log.info(" - %s", ser)
                if self.config.leavenonowners:
                    if s.unavailable:
                        unavailable_servers += 1
                    else:
                        check = s.get_member(owner.id)
                        if check is None:
                            await s.leave()
                            log.info(
                                "Left %s due to bot owner not found",
                                s.name,
                            )
            if unavailable_servers != 0:
                log.info(
                    "Not proceeding with checks in %s servers due to unavailability",
                    str(unavailable_servers),
                )

        elif self.guilds:
            log.warning(
                "Owner could not be found on any guild (id: %s)\n", self.config.owner_id
            )

            log.info("Guild List:")
            for s in self.guilds:
                ser = f"{s.name} (unavailable)" if s.unavailable else s.name
                log.info(" - %s", ser)

        else:
            log.warning("Owner unknown, bot is not on any guilds.")
            if self.user.bot:
                invite_url = await self.generate_invite_link()
                log.warning(
                    "To make the bot join a guild, paste this link in your browser. \n"
                    "Note: You should be logged into your main account and have \n"
                    "manage server permissions on the guild you want the bot to join.\n"
                    "  %s",
                    invite_url,
                )

        print(flush=True)

        # TODO: if on-demand loading is not good enough, we can load guild specifics here.
        # if self.config.enable_options_per_guild:
        #    for s in self.guilds:
        #        await self._load_guild_options(s)

        # validate bound channels and log them.
        if self.config.bound_channels:
            # Get bound channels by ID, and validate that we can use them.
            text_chlist: Set[MessageableChannel] = set()
            invalid_ids: Set[int] = set()
            for ch_id in self.config.bound_channels:
                ch = self.get_channel(ch_id)
                if not ch:
                    log.warning("Got None for bound channel with ID:  %d", ch_id)
                    invalid_ids.add(ch_id)
                    continue

                if not isinstance(ch, discord.abc.Messageable):
                    log.warning(
                        "Cannot bind to non-messagable channel with ID:  %d",
                        ch_id,
                    )
                    invalid_ids.add(ch_id)
                    continue

                if not isinstance(ch, (discord.PartialMessageable, discord.DMChannel)):
                    text_chlist.add(ch)

            # Clean up our config data so it can be reliable later.
            self.config.bound_channels.difference_update(invalid_ids)

            # finally, log what we've bound to.
            if text_chlist:
                log.info("Bound to text channels:")
                for valid_ch in text_chlist:
                    guild_name = "PrivateChannel"
                    if isinstance(valid_ch, discord.DMChannel):
                        ch_name = "Unknown User DM"
                        if valid_ch.recipient:
                            ch_name = f"DM: {valid_ch.recipient.name}"
                    elif isinstance(valid_ch, discord.PartialMessageable):
                        ch_name = "Unknown Partial Channel"
                    else:
                        ch_name = valid_ch.name or f"Unnamed Channel: {valid_ch.id}"
                    if valid_ch.guild:
                        guild_name = valid_ch.guild.name
                    log.info(" - %s/%s", guild_name, ch_name)
            else:
                log.info("Not bound to any text channels")
        else:
            log.info("Not bound to any text channels")

        print(flush=True)  # new line in console.

        # validate and display auto-join channels.
        if self.config.autojoin_channels:
            vc_chlist: Set[VoiceableChannel] = set()
            invalids: Set[int] = set()
            for ch_id in self.config.autojoin_channels:
                ch = self.get_channel(ch_id)
                if not ch:
                    log.warning("Got None for autojoin channel with ID:  %d", ch_id)
                    invalids.add(ch_id)
                    continue

                if isinstance(ch, discord.abc.PrivateChannel):
                    log.warning(
                        "Cannot autojoin a Private/Non-Guild channel with ID:  %d",
                        ch_id,
                    )
                    invalids.add(ch_id)
                    continue

                if not isinstance(ch, (discord.VoiceChannel, discord.StageChannel)):
                    log.warning(
                        "Cannot autojoin to non-connectable channel with ID:  %d",
                        ch_id,
                    )
                    invalids.add(ch_id)
                    continue

                vc_chlist.add(ch)

            # Update config data to be reliable later.
            self.config.autojoin_channels.difference_update(invalids)
            # Store the channel objects for later use.
            self.autojoin_channels = vc_chlist

            # log what we're connecting to.
            if vc_chlist:
                log.info("Autojoining voice channels:")
                for ch in vc_chlist:
                    log.info(" - %s/%s", ch.guild.name.strip(), ch.name.strip())

            else:
                log.info("Not autojoining any voice channels")

        else:
            log.info("Not autojoining any voice channels")

        # Display and log the config settings.
        if self.config.show_config_at_start:
            self._on_ready_log_configs()

<<<<<<< HEAD
        # we do this after the config list because it's a lot easier to notice here
        if self.config.missing_keys:
=======
        # we do this after the config stuff because it's a lot easier to notice here
        if self.config.register.ini_missing_options:
            missing_list = "\n".join(
                str(o) for o in self.config.register.ini_missing_options
            )
>>>>>>> f2e43ddc
            conf_warn = exceptions.HelpfulError(
                preface="Detected missing config options!",
                issue=(
                    "Your config file is missing some options. Defaults will be used for this session.\n"
                    f"Here is a list of options we think are missing:\n{missing_list}"
                ),
                solution="Check the example_options.ini file for newly added options and copy them to your config.",
<<<<<<< HEAD
=======
                footnote="The bot will continue executing in 3 seconds.  You can also use the `config` command to sort this out.",
>>>>>>> f2e43ddc
            )
            log.warning(str(conf_warn)[1:])

        self.loop.create_task(self._on_ready_once_call_later())

    async def _on_ready_always(self) -> None:
        """
        A version of on_ready that will be called on every event.
        """
        if self.on_ready_count > 0:
            log.debug("Event on_ready has fired again...")

    async def _on_ready_once_call_later(self) -> None:
        """
        A collection of calls scheduled for execution by _on_ready_once
        """
        await self.update_now_playing_status()
        await self._join_startup_channels(self.autojoin_channels)

    async def _on_ready_sanity_checks(self) -> None:
        """
        Run all sanity checks that should be run in/just after on_ready event.
        """
        # Ensure AppInfo is loaded.
        if not self.cached_app_info:
            log.debug("Getting application info.")
            self.cached_app_info = await self.application_info()

        # Ensure folders exist
        await self._on_ready_ensure_env()

        # TODO: Server permissions check
        # TODO: pre-expand playlists in autoplaylist?

        # Ensure configs are valid / auto OwnerID is updated.
        await self._on_ready_validate_configs()

    async def _on_ready_ensure_env(self) -> None:
        """
        Startup check to make sure guild/server specific directories are
        available in the data directory.
        Additionally populate a text file to map guild ID to their names.
        """
        log.debug("Ensuring data folders exist")
        for guild in self.guilds:
            pathlib.Path(f"data/{guild.id}/").mkdir(exist_ok=True)

        with open("data/server_names.txt", "w", encoding="utf8") as f:
            for guild in sorted(self.guilds, key=lambda s: int(s.id)):
                f.write(f"{guild.id}: {guild.name}\n")

        self.filecache.delete_old_audiocache(remove_dir=True)

    async def _on_ready_validate_configs(self) -> None:
        """
        Startup check to handle late validation of config and permissions.
        """
        log.debug("Validating config")
        await self.config.async_validate(self)

        log.debug("Validating permissions config")
        await self.permissions.async_validate(self)

    def _on_ready_log_configs(self) -> None:
        """
        Shows information about configs, including missing keys.
        No validation is done in this method, only display/logs.
        """

        print(flush=True)
        log.info("Options:")

        log.info("  Command prefix: %s", self.config.command_prefix)
        log.info("  Default volume: %d%%", int(self.config.default_volume * 100))
        log.info(
            "  Skip threshold: %d votes or %.0f%%",
            self.config.skips_required,
            (self.config.skip_ratio_required * 100),
        )
        log.info(
            "  Now Playing @mentions: %s",
            ["Disabled", "Enabled"][self.config.now_playing_mentions],
        )
        log.info("  Auto-Summon: %s", ["Disabled", "Enabled"][self.config.auto_summon])
        log.info(
            "  Auto-Playlist: %s (order: %s)",
            ["Disabled", "Enabled"][self.config.auto_playlist],
            ["sequential", "random"][self.config.auto_playlist_random],
        )
        log.info("  Auto-Pause: %s", ["Disabled", "Enabled"][self.config.auto_pause])
        log.info(
            "  Delete Messages: %s",
            ["Disabled", "Enabled"][self.config.delete_messages],
        )
        if self.config.delete_messages:
            log.info(
                "    Delete Invoking: %s",
                ["Disabled", "Enabled"][self.config.delete_invoking],
            )
            log.info(
                "    Delete Nowplaying: %s",
                ["Disabled", "Enabled"][self.config.delete_nowplaying],
            )
        log.info("  Debug Mode: %s", ["Disabled", "Enabled"][self.config.debug_mode])
        log.info(
            "  Downloaded songs will be %s",
            ["deleted", "saved"][self.config.save_videos],
        )
        if self.config.save_videos and self.config.storage_limit_days:
            log.info("    Delete if unused for %d days", self.config.storage_limit_days)
        if self.config.save_videos and self.config.storage_limit_bytes:
            size = format_size_from_bytes(self.config.storage_limit_bytes)
            log.info("    Delete if size exceeds %s", size)

        if self.config.status_message:
            log.info("  Status message: %s", self.config.status_message)
        log.info(
            "  Write current songs to file: %s",
            ["Disabled", "Enabled"][self.config.write_current_song],
        )
        log.info(
            "  Author insta-skip: %s",
            ["Disabled", "Enabled"][self.config.allow_author_skip],
        )
        log.info("  Embeds: %s", ["Disabled", "Enabled"][self.config.embeds])
        log.info(
            "  Spotify integration: %s",
            ["Disabled", "Enabled"][self.config.spotify_enabled],
        )
        log.info("  Legacy skip: %s", ["Disabled", "Enabled"][self.config.legacy_skip])
        log.info(
            "  Leave non owners: %s",
            ["Disabled", "Enabled"][self.config.leavenonowners],
        )
        log.info(
            "  Leave inactive VC: %s",
            ["Disabled", "Enabled"][self.config.leave_inactive_channel],
        )
        if self.config.leave_inactive_channel:
            log.info(
                "    Timeout: %s seconds",
                self.config.leave_inactive_channel_timeout,
            )
        log.info(
            "  Leave at song end/empty queue: %s",
            ["Disabled", "Enabled"][self.config.leave_after_queue_empty],
        )
        log.info(
            "  Leave when player idles: %s",
            "Disabled" if self.config.leave_player_inactive_for == 0 else "Enabled",
        )
        if self.config.leave_player_inactive_for:
            log.info("    Timeout: %d seconds", self.config.leave_player_inactive_for)
        log.info("  Self Deafen: %s", ["Disabled", "Enabled"][self.config.self_deafen])
        log.info(
            "  Per-server command prefix: %s",
            ["Disabled", "Enabled"][self.config.enable_options_per_guild],
        )
        log.info("  Search List: %s", ["Disabled", "Enabled"][self.config.searchlist])
        log.info(
            "  Round Robin Queue: %s",
            ["Disabled", "Enabled"][self.config.round_robin_queue],
        )
        print(flush=True)

    def _gen_embed(self) -> discord.Embed:
        """Provides a basic template for embeds"""
        e = discord.Embed()
        e.colour = discord.Colour(7506394)
        e.set_footer(
            text=self.config.footer_text, icon_url="https://i.imgur.com/gFHBoZA.png"
        )

        # TODO: handle this part when EmbedResponse get handled.
        author_name = "MusicBot"
        avatar_url = None
        if self.user:
            author_name = self.user.name
            if self.user.avatar:
                avatar_url = self.user.avatar.url

        e.set_author(
            name=author_name,
            url="https://github.com/Just-Some-Bots/MusicBot",
            icon_url=avatar_url,
        )
        return e

    def _get_song_url_or_none(
        self, url: str, player: Optional[MusicPlayer]
    ) -> Optional[str]:
        """Return song url if provided or one is currently playing, else returns None"""
        url_or_none = self.downloader.get_url_or_none(url)
        if url_or_none:
            return url_or_none

        if player and player.current_entry and player.current_entry.url:
            return player.current_entry.url

        return None

    def _do_song_blocklist_check(self, song_subject: str) -> None:
        """
        Check if the `song_subject` is matched in the block list.

        :raises: musicbot.exceptions.CommandError
            The subject is matched by a block list entry.
        """
        if not self.config.song_blocklist_enabled:
            return

        if self.config.song_blocklist.is_blocked(song_subject):
            raise exceptions.CommandError(
                # TODO: i18n
                f"The requested song `{song_subject}` is blocked by the song blocklist.",
                expire_in=30,
            )

    async def handle_vc_inactivity(self, guild: discord.Guild) -> None:
        """
        Manage a server-specific event timer when MusicBot's voice channel becomes idle,
        if the bot is configured to do so.
        """
        if not guild.me.voice or not guild.me.voice.channel:
            log.warning(
                "Attempted to handle Voice Channel inactivity, but Bot is not in voice..."
            )
            return

        event = self.server_data[guild.id].get_event("inactive_vc_timer")

        if event.is_active():
            log.debug("Channel activity already waiting in guild: %s", guild)
            return
        event.activate()

        try:
            chname = "Unknown"
            if guild.me.voice.channel:
                chname = guild.me.voice.channel.name

            log.info(
                "Channel activity waiting %d seconds to leave channel: %s",
                self.config.leave_inactive_channel_timeout,
                chname,
            )
            await discord.utils.sane_wait_for(
                [event.wait()], timeout=self.config.leave_inactive_channel_timeout
            )
        except asyncio.TimeoutError:
            # could timeout after a disconnect.
            if guild.me.voice and guild.me.voice.channel:
                log.info(
                    "Channel activity timer for %s has expired. Disconnecting.",
                    guild.name,
                )
                await self.on_inactivity_timeout_expired(guild.me.voice.channel)
        else:
            log.info(
                "Channel activity timer canceled for: %s in %s",
                guild.me.voice.channel.name,
                guild.name,
            )
        finally:
            event.deactivate()
            event.clear()

    async def handle_player_inactivity(self, player: MusicPlayer) -> None:
        """
        Manage a server-specific event timer when it's MusicPlayer becomes idle,
        if the bot is configured to do so.
        """
        if not self.config.leave_player_inactive_for:
            return
        channel = player.voice_client.channel
        guild = channel.guild
        event = self.server_data[guild.id].get_event("inactive_player_timer")

        if str(channel.id) in str(self.config.autojoin_channels):
            log.debug(
                "Ignoring player inactivity in auto-joined channel:  %s",
                channel.name,
            )
            return

        if event.is_active():
            log.debug(
                "Player activity timer already waiting in guild: %s",
                guild,
            )
            return
        event.activate()

        try:
            log.info(
                "Player activity timer waiting %d seconds to leave channel: %s",
                self.config.leave_player_inactive_for,
                channel.name,
            )
            await discord.utils.sane_wait_for(
                [event.wait()], timeout=self.config.leave_player_inactive_for
            )
        except asyncio.TimeoutError:
            log.info(
                "Player activity timer for %s has expired. Disconnecting.",
                guild.name,
            )
            await self.on_inactivity_timeout_expired(channel)
        else:
            log.info(
                "Player activity timer canceled for: %s in %s",
                channel.name,
                guild.name,
            )
        finally:
            event.deactivate()
            event.clear()

    async def reset_player_inactivity(self, player: MusicPlayer) -> None:
        """
        Handle reset of the server-specific inactive player timer if it is enabled.
        """
        if not self.config.leave_player_inactive_for:
            return
        guild = player.voice_client.channel.guild
        event = self.server_data[guild.id].get_event("inactive_player_timer")
        if event.is_active() and not event.is_set():
            event.set()
            log.debug("Player activity timer is being reset.")

    async def cmd_resetplaylist(self, player: MusicPlayer) -> CommandResponse:
        """
        Usage:
            {command_prefix}resetplaylist

        Resets all songs in the server's autoplaylist
        """
        player.autoplaylist = list(set(self.autoplaylist))
        return Response(
            self.str.get("cmd-resetplaylist-response", "\N{OK HAND SIGN}"),
            delete_after=15,
        )

    async def cmd_help(
        self,
        message: discord.Message,
        guild: discord.Guild,
        command: Optional[str] = None,
    ) -> CommandResponse:
        """
        Usage:
            {command_prefix}help [command]

        Prints a help message.
        If a command is specified, it prints a help message for that command.
        Otherwise, it lists the available commands.
        """
        commands = []
        is_all = False
        is_emoji = False
        prefix = self.server_data[guild.id].command_prefix
        # Its OK to skip unicode emoji here, they render correctly inside of code boxes.
        emoji_regex = re.compile(r"^(<a?:.+:\d+>|:.+:)$")
        if emoji_regex.match(prefix):
            is_emoji = True

        if command:
            if command.lower() == "all":
                is_all = True
                commands = await self.gen_cmd_list(message, list_all_cmds=True)

            else:
                cmd = getattr(self, "cmd_" + command, None)
                if cmd and not hasattr(cmd, "dev_cmd"):
                    return Response(
                        "```\n{0}```{1}".format(
                            dedent(cmd.__doc__),
                            (
                                self.str.get(
                                    "cmd-help-prefix-required",
                                    "\n**Prefix required for use:**\n{example_cmd}\n",
                                ).format(example_cmd=f"{prefix}`{command} ...`")
                                if is_emoji
                                else ""
                            ),
                        ).format(
                            command_prefix=prefix if not is_emoji else "",
                        ),
                        delete_after=60,
                    )

                raise exceptions.CommandError(
                    self.str.get("cmd-help-invalid", "No such command"),
                    expire_in=10,
                )

        elif message.author.id == self.config.owner_id:
            commands = await self.gen_cmd_list(message, list_all_cmds=True)

        else:
            commands = await self.gen_cmd_list(message)

        if is_emoji:
            desc = (
                f"\n{prefix}`"
                + f"`, {prefix}`".join(commands)
                + "`\n\n"
                + self.str.get(
                    "cmd-help-response",
                    "For information about a particular command, run {example_cmd}\n"
                    "For further help, see https://just-some-bots.github.io/MusicBot/",
                ).format(
                    example_cmd=(
                        f"{prefix}`help [command]`"
                        if is_emoji
                        else f"`{prefix}help [command]`"
                    ),
                )
            )
        else:
            desc = (
                f"```\n{prefix}"
                + f", {prefix}".join(commands)
                + "\n```\n"
                + self.str.get(
                    "cmd-help-response",
                    "For information about a particular command, run {example_cmd}\n"
                    "For further help, see https://just-some-bots.github.io/MusicBot/",
                ).format(
                    example_cmd=(
                        f"{prefix}`help [command]`"
                        if is_emoji
                        else f"`{prefix}help [command]`"
                    ),
                )
            )
        if not is_all:
            desc += self.str.get(
                "cmd-help-all",
                "\nOnly showing commands you can use, for a list of all commands, run {example_cmd}",
            ).format(
                example_cmd=(
                    f"{prefix}`help all`" if is_emoji else f"`{prefix}help all`"
                ),
            )

        return Response(desc, reply=True, delete_after=60)

    async def cmd_blockuser(
        self,
        user_mentions: List[discord.Member],
        option: str,
    ) -> CommandResponse:
        """
        Usage:
            {command_prefix}blockuser [ + | - | add | remove ] @UserName [@UserName2 ...]

        Manage users in the block list.
        Blocked users are forbidden from using all bot commands.
        """

        if not user_mentions:
            raise exceptions.CommandError("No users listed.", expire_in=20)

        if option not in ["+", "-", "add", "remove"]:
            raise exceptions.CommandError(
                self.str.get(
                    "cmd-blacklist-invalid",
                    'Invalid option "{0}" specified, use +, -, add, or remove',
                ).format(option),
                expire_in=20,
            )

        for user in user_mentions.copy():
            if option in ["+", "add"] and self.config.user_blocklist.is_blocked(user):
                if user.id == self.config.owner_id:
                    raise exceptions.CommandError(
                        "The owner cannot be added to the block list."
                    )

                log.info(
                    "Not adding user to block list, already blocked:  %s/%s",
                    user.id,
                    user.name,
                )
                user_mentions.remove(user)

            if option in ["-", "remove"] and not self.config.user_blocklist.is_blocked(
                user
            ):
                log.info(
                    "Not removing user from blocklist, not listed:  %s/%s",
                    user.id,
                    user.name,
                )
                user_mentions.remove(user)

        # allow management regardless, but tell the user if it will apply.
        if self.config.user_blocklist_enabled:
            status_msg = "User block list is currently enabled."
        else:
            status_msg = "User block list is currently disabled."

        old_len = len(self.config.user_blocklist)
        user_ids = {str(user.id) for user in user_mentions}

        if option in ["+", "add"]:
            if not user_mentions:
                raise exceptions.CommandError(
                    "Cannot add the users you listed, they are already added."
                )

            async with self.aiolocks["user_blocklist"]:
                self.config.user_blocklist.append_items(user_ids)

            n_users = len(self.config.user_blocklist) - old_len
            return Response(
                f"{n_users} user(s) have been added to the block list.\n{status_msg}",
                reply=True,
                delete_after=10,
            )

        if self.config.user_blocklist.is_disjoint(user_mentions):
            return Response(
                self.str.get(
                    "cmd-blacklist-none",
                    "None of those users are in the blacklist.",
                ),
                reply=True,
                delete_after=10,
            )

        async with self.aiolocks["user_blocklist"]:
            self.config.user_blocklist.remove_items(user_ids)

        n_users = old_len - len(self.config.user_blocklist)
        return Response(
            f"{n_users} user(s) have been removed from the block list.\n{status_msg}",
            reply=True,
            delete_after=10,
        )

    async def cmd_blocksong(
        self,
        _player: MusicPlayer,
        option: str,
        leftover_args: List[str],
        song_subject: str = "",
    ) -> CommandResponse:
        """
        Usage:
            {command_prefix}blocksong [ + | - | add | remove ] [subject]

        Manage a block list applied to song requests and extracted info.
        A `subject` may be a song URL or a word or phrase found in the track title.
        If `subject` is omitted, a currently playing track will be used instead.

        Song block list matches loosely, but is case sensitive.
        So adding "Pie" will match "cherry Pie" but not "cherry pie" in checks.
        """
        if leftover_args:
            song_subject = " ".join([song_subject, *leftover_args])

        if not song_subject:
            valid_url = self._get_song_url_or_none(song_subject, _player)
            if not valid_url:
                raise exceptions.CommandError(
                    "You must provide a song subject if no song is currently playing.",
                    expire_in=30,
                )
            song_subject = valid_url

        if option not in ["+", "-", "add", "remove"]:
            raise exceptions.CommandError(
                self.str.get(
                    "cmd-blacklist-invalid",
                    'Invalid option "{0}" specified, use +, -, add, or remove',
                ).format(option),
                expire_in=20,
            )

        # allow management regardless, but tell the user if it will apply.
        if self.config.song_blocklist_enabled:
            status_msg = "Song block list is currently enabled."
        else:
            status_msg = "Song block list is currently disabled."

        if option in ["+", "add"]:
            if self.config.song_blocklist.is_blocked(song_subject):
                raise exceptions.CommandError(
                    f"Subject `{song_subject}` is already in the song block list.\n{status_msg}"
                )

            async with self.aiolocks["song_blocklist"]:
                self.config.song_blocklist.append_items([song_subject])

            # TODO: i18n/UI stuff.
            return Response(
                f"Added subject `{song_subject}` to the song block list.\n{status_msg}",
                reply=True,
                delete_after=10,
            )

        if not self.config.song_blocklist.is_blocked(song_subject):
            raise exceptions.CommandError(
                "The subject is not in the song block list and cannot be removed.",
                expire_in=10,
            )

        # TODO:  add self.config.autoplaylist_remove_on_block
        # if self.config.autoplaylist_remove_on_block
        # and song_subject is current_entry.url
        # and current_entry.from_auto_playlist
        #   await self.remove_url_from_autoplaylist(song_subject)
        async with self.aiolocks["song_blocklist"]:
            self.config.song_blocklist.remove_items([song_subject])

        return Response(
            f"Subject `{song_subject}` has been removed from the block list.\n{status_msg}",
            reply=True,
            delete_after=10,
        )

    async def cmd_id(
        self, author: discord.Member, user_mentions: List[discord.Member]
    ) -> CommandResponse:
        """
        Usage:
            {command_prefix}id [@user]

        Tells the user their id or the id of another user.
        """
        if not user_mentions:
            return Response(
                self.str.get("cmd-id-self", "Your ID is `{0}`").format(author.id),
                reply=True,
                delete_after=35,
            )

        usr = user_mentions[0]
        return Response(
            self.str.get("cmd-id-other", "**{0}**s ID is `{1}`").format(
                usr.name, usr.id
            ),
            reply=True,
            delete_after=35,
        )

    async def cmd_autoplaylist(
        self,
        author: discord.Member,
        _player: Optional[MusicPlayer],
        option: str,
        opt_url: str = "",
    ) -> CommandResponse:
        """
        Usage:
            {command_prefix}autoplaylist [ + | - | add | remove] [url]

        Adds or removes the specified song or currently playing song to/from the playlist.
        """
        url = self._get_song_url_or_none(opt_url, _player)

        if not url:
            raise exceptions.CommandError(
                self.str.get(
                    "cmd-autoplaylist-invalid", "The supplied song link is invalid"
                ),
                expire_in=20,
            )

        if option in ["+", "add"]:
            self._do_song_blocklist_check(url)
            if url not in self.autoplaylist:
                await self.add_url_to_autoplaylist(url)
                return Response(
                    self.str.get(
                        "cmd-save-success", "Added <{0}> to the autoplaylist."
                    ).format(url),
                    delete_after=35,
                )
            raise exceptions.CommandError(
                self.str.get(
                    "cmd-save-exists",
                    "This song is already in the autoplaylist.",
                ),
                expire_in=20,
            )

        if option in ["-", "remove"]:
            if url in self.autoplaylist:
                await self.remove_url_from_autoplaylist(
                    url,
                    ex=UserWarning(
                        f"Removed by command from user:  {author.id}/{author.name}#{author.discriminator}"
                    ),
                    delete_from_ap=True,
                )
                return Response(
                    self.str.get(
                        "cmd-unsave-success", "Removed <{0}> from the autoplaylist."
                    ).format(url),
                    delete_after=35,
                )

            raise exceptions.CommandError(
                self.str.get(
                    "cmd-unsave-does-not-exist",
                    "This song is not yet in the autoplaylist.",
                ),
                expire_in=20,
            )

        raise exceptions.CommandError(
            self.str.get(
                "cmd-autoplaylist-option-invalid",
                'Invalid option "{0}" specified, use +, -, add, or remove',
            ).format(option),
            expire_in=20,
        )

    @owner_only
    async def cmd_joinserver(self) -> CommandResponse:
        """
        Usage:
            {command_prefix}joinserver invite_link

        Asks the bot to join a server.  Note: Bot accounts cannot use invite links.
        """

        url = await self.generate_invite_link()
        return Response(
            self.str.get(
                "cmd-joinserver-response", "Click here to add me to a server: \n{}"
            ).format(url),
            reply=True,
            delete_after=30,
        )

    async def cmd_karaoke(self, player: MusicPlayer) -> CommandResponse:
        """
        Usage:
            {command_prefix}karaoke

        Activates karaoke mode. During karaoke mode, only groups with the BypassKaraokeMode
        permission in the config file can queue music.
        """
        player.karaoke_mode = not player.karaoke_mode
        return Response(
            "\N{OK HAND SIGN} Karaoke mode is now "
            + ["disabled", "enabled"][player.karaoke_mode],
            delete_after=15,
        )

    async def _do_playlist_checks(
        self,
        player: MusicPlayer,
        author: discord.Member,
        result_info: "downloader.YtdlpResponseDict",
    ) -> bool:
        """
        Check if the given `author` has permissions to play the entries
        in `result_info` or not.

        :returns:  True is allowed to continue.
        :raises:  PermissionsError  if permissions deny the playlist.
        """
        num_songs = result_info.playlist_count or result_info.entry_count
        permissions = self.permissions.for_user(author)

        # TODO: correct the language here, since this could be playlist or search results?
        # I have to do extra checks anyways because you can request an arbitrary number of search results
        if not permissions.allow_playlists and num_songs > 1:
            raise exceptions.PermissionsError(
                self.str.get(
                    "playlists-noperms", "You are not allowed to request playlists"
                ),
                expire_in=30,
            )

        if (
            permissions.max_playlist_length
            and num_songs > permissions.max_playlist_length
        ):
            raise exceptions.PermissionsError(
                self.str.get(
                    "playlists-big", "Playlist has too many entries ({0} > {1})"
                ).format(num_songs, permissions.max_playlist_length),
                expire_in=30,
            )

        # This is a little bit weird when it says (x + 0 > y), I might add the other check back in
        if (
            permissions.max_songs
            and player.playlist.count_for_user(author) + num_songs
            > permissions.max_songs
        ):
            raise exceptions.PermissionsError(
                self.str.get(
                    "playlists-limit",
                    "Playlist entries + your already queued songs reached limit ({0} + {1} > {2})",
                ).format(
                    num_songs,
                    player.playlist.count_for_user(author),
                    permissions.max_songs,
                ),
                expire_in=30,
            )
        return True

    def _handle_guild_auto_pause(self, player: MusicPlayer) -> None:
        """
        Check the current voice client channel for members and determine
        if the player should be paused automatically.
        This is distinct from Guild availability pausing, which happens
        when Discord has outages.
        """
        if not self.config.auto_pause:
            return

        if not player.voice_client:
            return

        channel = player.voice_client.channel

        guild = channel.guild
        auto_paused = self.server_data[guild.id].auto_paused

        is_empty = is_empty_voice_channel(
            channel, include_bots=self.config.bot_exception_ids
        )
        if is_empty and not auto_paused and player.is_playing:
            log.info(
                "Playing in an empty voice channel, running auto pause for guild: %s",
                guild,
            )
            player.pause()
            self.server_data[guild.id].auto_paused = True

        elif not is_empty and auto_paused and player.is_paused:
            log.info("Previously auto paused player is unpausing for guild: %s", guild)
            player.resume()
            self.server_data[guild.id].auto_paused = False

    async def _do_cmd_unpause_check(
        self, player: Optional[MusicPlayer], channel: MessageableChannel
    ) -> None:
        """
        Checks for paused player and resumes it while sending a notice.

        This function should not be called from _cmd_play().
        """
        if player and player.is_paused:
            await self.safe_send_message(
                channel,
                self.str.get(
                    "cmd-unpause-check",
                    "Bot was previously paused, resuming playback now.",
                ),
                expire_in=30,
            )
            player.resume()

    async def cmd_play(
        self,
        message: discord.Message,
        _player: Optional[MusicPlayer],
        channel: MessageableChannel,
        guild: discord.Guild,
        author: discord.Member,
        permissions: PermissionGroup,
        leftover_args: List[str],
        song_url: str,
    ) -> CommandResponse:
        """
        Usage:
            {command_prefix}play song_link
            {command_prefix}play text to search for
            {command_prefix}play spotify_uri

        Adds the song to the playlist.  If a link is not provided, the first
        result from a youtube search is added to the queue.

        If enabled in the config, the bot will also support Spotify URLs, however
        it will use the metadata (e.g song name and artist) to find a YouTube
        equivalent of the song. Streaming from Spotify is not possible.
        """
        await self._do_cmd_unpause_check(_player, channel)

        return await self._cmd_play(
            message,
            _player,
            channel,
            guild,
            author,
            permissions,
            leftover_args,
            song_url,
            head=False,
        )

    async def cmd_shuffleplay(
        self,
        message: discord.Message,
        _player: Optional[MusicPlayer],
        channel: MessageableChannel,
        guild: discord.Guild,
        author: discord.Member,
        permissions: PermissionGroup,
        leftover_args: List[str],
        song_url: str,
    ) -> CommandResponse:
        """
        Usage:
            {command_prefix}shuffleplay playlist_link

        Like play command but explicitly shuffles entries before adding them to the queue.
        """
        await self._do_cmd_unpause_check(_player, channel)

        await self._cmd_play(
            message,
            _player,
            channel,
            guild,
            author,
            permissions,
            leftover_args,
            song_url,
            head=False,
            shuffle_entries=True,
        )

        return Response(
            self.str.get("cmd-shuffleplay-shuffled", "Shuffled {0}'s playlist").format(
                message.guild
            ),
            delete_after=30,
        )

    async def cmd_playnext(
        self,
        message: discord.Message,
        _player: Optional[MusicPlayer],
        channel: MessageableChannel,
        guild: discord.Guild,
        author: discord.Member,
        permissions: PermissionGroup,
        leftover_args: List[str],
        song_url: str,
    ) -> CommandResponse:
        """
        Usage:
            {command_prefix}playnext song_link
            {command_prefix}playnext text to search for
            {command_prefix}playnext spotify_uri

        Adds the song to the playlist next.  If a link is not provided, the first
        result from a youtube search is added to the queue.

        If enabled in the config, the bot will also support Spotify URLs, however
        it will use the metadata (e.g song name and artist) to find a YouTube
        equivalent of the song. Streaming from Spotify is not possible.
        """
        await self._do_cmd_unpause_check(_player, channel)

        return await self._cmd_play(
            message,
            _player,
            channel,
            guild,
            author,
            permissions,
            leftover_args,
            song_url,
            head=True,
        )

    async def cmd_playnow(
        self,
        message: discord.Message,
        _player: Optional[MusicPlayer],
        channel: MessageableChannel,
        guild: discord.Guild,
        author: discord.Member,
        permissions: PermissionGroup,
        leftover_args: List[str],
        song_url: str,
    ) -> CommandResponse:
        """
        Usage:
            {command_prefix}play song_link
            {command_prefix}play text to search for
            {command_prefix}play spotify_uri

        Adds the song to be played back immediately.  If a link is not provided, the first
        result from a youtube search is added to the queue.

        If enabled in the config, the bot will also support Spotify URLs, however
        it will use the metadata (e.g song name and artist) to find a YouTube
        equivalent of the song. Streaming from Spotify is not possible.
        """
        await self._do_cmd_unpause_check(_player, channel)

        # attempt to queue the song, but used the front of the queue and skip current playback.
        return await self._cmd_play(
            message,
            _player,
            channel,
            guild,
            author,
            permissions,
            leftover_args,
            song_url,
            head=True,
            skip_playing=True,
        )

    async def cmd_repeat(
        self, guild: discord.Guild, option: str = ""
    ) -> CommandResponse:
        """
        Usage:
            {command_prefix}repeat [all | playlist | song | on | off]

        Toggles playlist or song looping.
        If no option is provided the current song will be repeated.
        If no option is provided and the song is already repeating, repeating will be turned off.
        """
        # TODO: this command needs TLC.

        player = self.get_player_in(guild)
        option = option.lower() if option else ""
        prefix = self.server_data[guild.id].command_prefix

        if not player:
            raise exceptions.CommandError(
                self.str.get(
                    "cmd-repeat-no-voice",
                    "The bot is not in a voice channel.  "
                    "Use %ssummon to summon it to your voice channel.",
                )
                % prefix,
                expire_in=30,
            )

        if not player.current_entry:
            return Response(
                self.str.get(
                    "cmd-repeat-no-songs",
                    "No songs are currently playing. Play something with {}play.",
                ).format(prefix),
                delete_after=30,
            )

        if option not in ["all", "playlist", "on", "off", "song", ""]:
            raise exceptions.CommandError(
                self.str.get(
                    "cmd-repeat-invalid",
                    "Invalid option, please run {}help repeat to a list of available options.",
                ).format(prefix),
                expire_in=30,
            )

        if option in ["all", "playlist"]:
            player.loopqueue = not player.loopqueue
            if player.loopqueue:
                return Response(
                    self.str.get(
                        "cmd-repeat-playlist-looping", "Playlist is now repeating."
                    ),
                    delete_after=30,
                )

            return Response(
                self.str.get(
                    "cmd-repeat-playlist-not-looping",
                    "Playlist is no longer repeating.",
                ),
                delete_after=30,
            )

        if option == "song":
            player.repeatsong = not player.repeatsong
            if player.repeatsong:
                return Response(
                    self.str.get("cmd-repeat-song-looping", "Song is now repeating."),
                    delete_after=30,
                )

            return Response(
                self.str.get(
                    "cmd-repeat-song-not-looping", "Song is no longer repeating."
                )
            )

        if option == "on":
            if player.repeatsong:
                return Response(
                    self.str.get(
                        "cmd-repeat-already-looping", "Song is already looping!"
                    ),
                    delete_after=30,
                )

            player.repeatsong = True
            return Response(self.str.get("cmd-repeat-song-looping"), delete_after=30)

        if option == "off":
            # TODO: This will fail to behave is both are somehow on.
            if player.repeatsong:
                player.repeatsong = False
                return Response(self.str.get("cmd-repeat-song-not-looping"))

            if player.loopqueue:
                player.loopqueue = False
                return Response(self.str.get("cmd-repeat-playlist-not-looping"))

            raise exceptions.CommandError(
                self.str.get(
                    "cmd-repeat-already-off", "The player is not currently looping."
                ),
                expire_in=30,
            )

        if player.repeatsong:
            player.loopqueue = True
            player.repeatsong = False
            return Response(
                self.str.get("cmd-repeat-playlist-looping"), delete_after=30
            )

        if player.loopqueue:
            if len(player.playlist.entries) > 0:
                message = self.str.get("cmd-repeat-playlist-not-looping")
            else:
                message = self.str.get("cmd-repeat-song-not-looping")
            player.loopqueue = False
        else:
            player.repeatsong = True
            message = self.str.get("cmd-repeat-song-looping")

        return Response(message, delete_after=30)

    async def cmd_move(
        self,
        guild: discord.Guild,
        channel: MessageableChannel,
        command: str,
        leftover_args: List[str],
    ) -> CommandResponse:
        """
        Usage:
            {command_prefix}move [Index of song to move] [Index to move song to]
            Ex: !move 1 3

        Swaps the location of a song within the playlist.
        """
        # TODO: move command needs some tlc. args renamed, better checks.
        player = self.get_player_in(guild)
        if not player:
            prefix = self.server_data[guild.id].command_prefix
            raise exceptions.CommandError(
                self.str.get(
                    "cmd-move-no-voice",
                    "The bot is not in a voice channel.  "
                    f"Use {prefix}summon to summon it to your voice channel.",
                )
            )

        if not player.current_entry:
            return Response(
                self.str.get(
                    "cmd-move-no-songs",
                    "There are no songs queued. Play something with {}play",
                ).format(self.server_data[guild.id].command_prefix),
            )

        indexes = []
        try:
            indexes.append(int(command) - 1)
            indexes.append(int(leftover_args[0]) - 1)
        except (ValueError, IndexError):
            # TODO: return command error instead, specific to the exception.
            return Response(
                self.str.get(
                    "cmd-move-indexes_not_intergers", "Song indexes must be integers!"
                ),
                delete_after=30,
            )

        for i in indexes:
            if i < 0 or i > len(player.playlist.entries) - 1:
                return Response(
                    self.str.get(
                        "cmd-move-invalid-indexes",
                        "Sent indexes are outside of the playlist scope!",
                    ),
                    delete_after=30,
                )

        # TODO:  replace this with a Response maybe.  UI stuff.
        await self.safe_send_message(
            channel,
            self.str.get(
                "cmd-move-success",
                "Successfully moved the requested song from positon number {} in queue to position {}!",
            ).format(indexes[0] + 1, indexes[1] + 1),
            expire_in=30,
        )

        song = player.playlist.delete_entry_at_index(indexes[0])

        player.playlist.insert_entry_at_index(indexes[1], song)
        return None

    async def _cmd_play_compound_link(
        self,
        message: discord.Message,
        player: MusicPlayer,
        channel: MessageableChannel,
        guild: discord.Guild,
        author: discord.Member,
        permissions: PermissionGroup,
        leftover_args: List[str],
        song_url: str,
        head: bool,
    ) -> None:
        """
        Helper function to check for playlist IDs embedded in video links.
        If a "compound" URL is detected, ask the user if they want the
        associated playlist to be queued as well.
        """
        # TODO: maybe add config to auto yes or no and bypass this.

        async def _prompt_for_playing(
            prompt: str, next_url: str, ignore_vid: str = ""
        ) -> None:
            msg = await self.safe_send_message(channel, prompt)
            if not msg:
                log.warning(
                    "Could not prompt for playlist playback, no message to add reactions to."
                )
                return

            for r in [EMOJI_CHECK_MARK_BUTTON, EMOJI_CROSS_MARK_BUTTON]:
                await msg.add_reaction(r)

            def _check_react(reaction: discord.Reaction, user: discord.Member) -> bool:
                return msg == reaction.message and author == user

            try:
                reaction, _user = await self.wait_for(
                    "reaction_add", timeout=60, check=_check_react
                )
                if reaction.emoji == EMOJI_CHECK_MARK_BUTTON:
                    await self._cmd_play(
                        message,
                        player,
                        channel,
                        guild,
                        author,
                        permissions,
                        leftover_args,
                        next_url,
                        head,
                        ignore_video_id=ignore_vid,
                    )
                    await self.safe_delete_message(msg)
                elif reaction.emoji == EMOJI_CROSS_MARK_BUTTON:
                    await self.safe_delete_message(msg)
            except asyncio.TimeoutError:
                await self.safe_delete_message(msg)

        # Check for playlist in youtube watch link.
        # https://youtu.be/VID?list=PLID
        # https://www.youtube.com/watch?v=VID&list=PLID
        playlist_regex = re.compile(
            r"(?:youtube.com/watch\?v=|youtu\.be/)([^?&]{6,})[&?]{1}(list=PL[^&]+)",
            re.I | re.X,
        )
        matches = playlist_regex.search(song_url)
        if matches:
            pl_url = "https://www.youtube.com/playlist?" + matches.group(2)
            ignore_vid = matches.group(1)
            asyncio.ensure_future(
                _prompt_for_playing(
                    # TODO: i18n / UI stuff
                    f"This link contains a Playlist ID:\n`{song_url}`\n\nDo you want to queue the playlist too?",
                    pl_url,
                    ignore_vid,
                )
            )

    async def _cmd_play(
        self,
        message: discord.Message,
        _player: Optional[MusicPlayer],
        channel: MessageableChannel,
        guild: discord.Guild,
        author: discord.Member,
        permissions: PermissionGroup,
        leftover_args: List[str],
        song_url: str,
        head: bool,
        shuffle_entries: bool = False,
        ignore_video_id: str = "",
        skip_playing: bool = False,
    ) -> CommandResponse:
        """
        This function handles actually adding any given URL or song subject to
        the player playlist if extraction was successful and various checks pass.

        :param: head:  Toggle adding the song(s) to the front of the queue, not the end.
        :param: shuffle_entries:  Shuffle entries before adding them to the queue.
        :param: ignore_video_id:  Ignores a video in a playlist if it has this ID.
        :param: skip_playing:  Skip current playback if a new entry is added.
        """
        player = _player if _player else None

        await channel.typing()

        if not player and permissions.summonplay and channel.guild:
            response = await self.cmd_summon(channel.guild, author)
            if response:
                if self.config.embeds:
                    content = self._gen_embed()
                    content.title = "summon"
                    content.description = str(response.content)
                    await self.safe_send_message(
                        channel,
                        content,
                        expire_in=(
                            response.delete_after if self.config.delete_messages else 0
                        ),
                    )
                else:
                    await self.safe_send_message(
                        channel,
                        str(response.content),
                        expire_in=(
                            response.delete_after if self.config.delete_messages else 0
                        ),
                    )
                player = self.get_player_in(channel.guild)

        if not player:
            prefix = self.server_data[guild.id].command_prefix
            raise exceptions.CommandError(
                "The bot is not in a voice channel.  "
                f"Use {prefix}summon to summon it to your voice channel."
            )

        # Validate song_url is actually a URL, or otherwise a search string.
        valid_song_url = self.downloader.get_url_or_none(song_url)
        if valid_song_url:
            song_url = valid_song_url
            self._do_song_blocklist_check(song_url)

            # Handle if the link has a playlist ID in addition to a video ID.
            await self._cmd_play_compound_link(
                message,
                player,
                channel,
                guild,
                author,
                permissions,
                leftover_args,
                song_url,
                head,
            )

        if not valid_song_url and leftover_args:
            # treat all arguments as a search string.
            song_url = " ".join([song_url, *leftover_args])
            leftover_args = []  # prevent issues later.
            self._do_song_blocklist_check(song_url)

        # Validate spotify links are supported before we try them.
        if "open.spotify.com" in song_url.lower():
            if self.config.spotify_enabled:
                if not Spotify.is_url_supported(song_url):
                    raise exceptions.CommandError(
                        "Spotify URL is invalid or not currently supported."
                    )
            else:
                raise exceptions.CommandError(
                    "Detected a spotify URL, but spotify is not enabled."
                )

        # This lock prevent spamming play commands to add entries that exceeds time limit/ maximum song limit
        async with self.aiolocks[_func_() + ":" + str(author.id)]:
            if (
                permissions.max_songs
                and player.playlist.count_for_user(author) >= permissions.max_songs
            ):
                raise exceptions.PermissionsError(
                    self.str.get(
                        "cmd-play-limit",
                        "You have reached your enqueued song limit ({0})",
                    ).format(permissions.max_songs),
                    expire_in=30,
                )

            if player.karaoke_mode and not permissions.bypass_karaoke_mode:
                raise exceptions.PermissionsError(
                    self.str.get(
                        "karaoke-enabled",
                        "Karaoke mode is enabled, please try again when its disabled!",
                    ),
                    expire_in=30,
                )

            # Get processed info from ytdlp
            info = None
            try:
                info = await self.downloader.extract_info(
                    song_url, download=False, process=True
                )
            except Exception as e:
                info = None
                log.exception("Issue with extract_info(): ")
                raise exceptions.CommandError(str(e)) from e

            if not info:
                raise exceptions.CommandError(
                    self.str.get(
                        "cmd-play-noinfo",
                        "That video cannot be played. Try using the {0}stream command.",
                    ).format(self.server_data[guild.id].command_prefix),
                    expire_in=30,
                )

            # ensure the extractor has been allowed via permissions.
            if info.extractor not in permissions.extractors and permissions.extractors:
                raise exceptions.PermissionsError(
                    self.str.get(
                        "cmd-play-badextractor",
                        "You do not have permission to play the requested media. Service `{}` is not permitted.",
                    ).format(info.extractor),
                    expire_in=30,
                )

            # if the result has "entries" but it's empty, it might be a failed search.
            if "entries" in info and not info.entry_count:
                if info.extractor == "youtube:search":
                    # TOOD: UI, i18n stuff
                    raise exceptions.CommandError(
                        f"Youtube search returned no results for:  {song_url}"
                    )

            # If the result has usable entries, we assume it is a playlist
            if info.has_entries:
                await self._do_playlist_checks(player, author, info)

                num_songs = info.playlist_count or info.entry_count

                if shuffle_entries:
                    random.shuffle(info["entries"])

                # TODO: I can create an event emitter object instead, add event functions, and every play list might be asyncified
                # Also have a "verify_entry" hook with the entry as an arg and returns the entry if its ok
                start_time = time.time()
                entry_list, position = await player.playlist.import_from_info(
                    info,
                    channel=channel,
                    author=author,
                    head=False,
                    ignore_video_id=ignore_video_id,
                )

                time_taken = time.time() - start_time
                listlen = len(entry_list)

                log.info(
                    "Processed %d of %d songs in %.3f seconds at %.2f s/song",
                    listlen,
                    num_songs,
                    time_taken,
                    time_taken / listlen if listlen else 1,
                )

                if not entry_list:
                    raise exceptions.CommandError(
                        self.str.get(
                            "cmd-play-playlist-maxduration",
                            "No songs were added, all songs were over max duration (%ss)",
                        )
                        % permissions.max_song_length,
                        expire_in=30,
                    )

                reply_text = self.str.get(
                    "cmd-play-playlist-reply",
                    "Enqueued **%s** songs to be played. Position in queue: %s",
                )
                btext = str(listlen)

            # If it's an entry
            else:
                # youtube:playlist extractor but it's actually an entry
                # ^ wish I had a URL for this one.
                if info.get("extractor", "") == "youtube:playlist":
                    log.noise(  # type: ignore[attr-defined]
                        "Extracted an entry with youtube:playlist as extractor key"
                    )

                # Check the block list again, with the info this time.
                self._do_song_blocklist_check(info.url)
                self._do_song_blocklist_check(info.title)

                if (
                    permissions.max_song_length
                    and info.duration_td.seconds > permissions.max_song_length
                ):
                    raise exceptions.PermissionsError(
                        self.str.get(
                            "cmd-play-song-limit",
                            "Song duration exceeds limit ({0} > {1})",
                        ).format(info.duration, permissions.max_song_length),
                        expire_in=30,
                    )

                entry, position = await player.playlist.add_entry_from_info(
                    info, channel=channel, author=author, head=head
                )

                reply_text = self.str.get(
                    "cmd-play-song-reply",
                    "Enqueued `%s` to be played. Position in queue: %s",
                )
                btext = entry.title

            log.debug("Added song(s) at position %s", position)
            if position == 1 and player.is_stopped:
                position = self.str.get("cmd-play-next", "Up next!")
                reply_text %= (btext, position)

            # shift the playing track to the end of queue and skip current playback.
            elif skip_playing and player.is_playing and player.current_entry:
                player.playlist.entries.append(player.current_entry)
                player.skip()

                position = self.str.get("cmd-play-next", "Up next!")
                reply_text %= (btext, position)

            else:
                reply_text %= (btext, position)
                try:
                    time_until = await player.playlist.estimate_time_until(
                        position, player
                    )
                    reply_text += (
                        self.str.get(
                            "cmd-play-eta", " - estimated time until playing: %s"
                        )
                        % f"`{format_song_duration(time_until)}`"
                    )
                except exceptions.InvalidDataError:
                    reply_text += self.str.get(
                        "cmd-play-eta-error", " - cannot estimate time until playing"
                    )
                    log.warning(
                        "Cannot estimate time until playing for position: %d", position
                    )

        return Response(reply_text, delete_after=30)

    async def cmd_stream(
        self,
        _player: Optional[MusicPlayer],
        channel: MessageableChannel,
        guild: discord.Guild,
        author: discord.Member,
        permissions: PermissionGroup,
        song_url: str,
    ) -> CommandResponse:
        """
        Usage:
            {command_prefix}stream song_link

        Enqueue a media stream.
        This could mean an actual stream like Twitch or shoutcast, or simply streaming
        media without pre-downloading it.  Note: FFmpeg is notoriously bad at handling
        streams, especially on poor connections.  You have been warned.
        """

        await self._do_cmd_unpause_check(_player, channel)

        if _player:
            player = _player
        elif permissions.summonplay:
            response = await self.cmd_summon(guild, author)
            if response:
                if self.config.embeds:
                    content = self._gen_embed()
                    content.title = "summon"
                    content.description = str(response.content)
                    await self.safe_send_message(
                        channel,
                        content,
                        expire_in=(
                            response.delete_after if self.config.delete_messages else 0
                        ),
                    )
                else:
                    await self.safe_send_message(
                        channel,
                        str(response.content),
                        expire_in=(
                            response.delete_after if self.config.delete_messages else 0
                        ),
                    )
                p = self.get_player_in(guild)
                if p:
                    player = p

        if not player:
            prefix = self.server_data[guild.id].command_prefix
            raise exceptions.CommandError(
                "The bot is not in a voice channel.  "
                f"Use {prefix}summon to summon it to your voice channel."
            )

        if (
            permissions.max_songs
            and player.playlist.count_for_user(author) >= permissions.max_songs
        ):
            raise exceptions.PermissionsError(
                self.str.get(
                    "cmd-stream-limit",
                    "You have reached your enqueued song limit ({0})",
                ).format(permissions.max_songs),
                expire_in=30,
            )

        if player.karaoke_mode and not permissions.bypass_karaoke_mode:
            raise exceptions.PermissionsError(
                self.str.get(
                    "karaoke-enabled",
                    "Karaoke mode is enabled, please try again when its disabled!",
                ),
                expire_in=30,
            )

        async with channel.typing():
            # TODO: find more streams to test.
            # NOTE: this will return a URL if one was given but ytdl doesn't support it.
            try:
                info = await self.downloader.extract_info(
                    song_url, download=False, process=True, as_stream=True
                )
            except Exception as e:
                log.exception(
                    "Failed to get info from the stream request: %s", song_url
                )
                raise exceptions.CommandError(str(e)) from e

            if info.has_entries:
                raise exceptions.CommandError(
                    "Streaming playlists is not yet supported.",
                    expire_in=30,
                )
                # TODO: could process these and force them to be stream entries...

            self._do_song_blocklist_check(info.url)
            # if its a "forced stream" this would be a waste.
            if info.url != info.title:
                self._do_song_blocklist_check(info.title)

            await player.playlist.add_stream_from_info(
                info, channel=channel, author=author, head=False
            )

        return Response(
            self.str.get("cmd-stream-success", "Streaming."), delete_after=6
        )

    async def cmd_search(
        self,
        message: discord.Message,
        player: MusicPlayer,
        channel: MessageableChannel,
        guild: discord.Guild,
        author: discord.Member,
        permissions: PermissionGroup,
        leftover_args: List[str],
    ) -> CommandResponse:
        """
        Usage:
            {command_prefix}search [service] [number] query

        Searches a service for a video and adds it to the queue.
        - service: any one of the following services:
            - youtube (yt) (default if unspecified)
            - soundcloud (sc)
            - yahoo (yh)
        - number: return a number of video results and waits for user to choose one
          - defaults to 3 if unspecified
          - note: If your search query starts with a number,
                  you must put your query in quotes
            - ex: {command_prefix}search 2 "I ran seagulls"
        The command issuer can use reactions to indicate their response to each result.
        """

        if (
            permissions.max_songs
            and player.playlist.count_for_user(author) > permissions.max_songs
        ):
            raise exceptions.PermissionsError(
                self.str.get(
                    "cmd-search-limit",
                    "You have reached your playlist item limit ({0})",
                ).format(permissions.max_songs),
                expire_in=30,
            )

        if player.karaoke_mode and not permissions.bypass_karaoke_mode:
            raise exceptions.PermissionsError(
                self.str.get(
                    "karaoke-enabled",
                    "Karaoke mode is enabled, please try again when its disabled!",
                ),
                expire_in=30,
            )

        def argcheck() -> None:
            if not leftover_args:
                raise exceptions.CommandError(
                    self.str.get(
                        "cmd-search-noquery", "Please specify a search query.\n%s"
                    )
                    % dedent(
                        self.cmd_search.__doc__.format(  # type: ignore
                            command_prefix=self.server_data[guild.id].command_prefix
                        )
                    ),
                    expire_in=60,
                )

        argcheck()

        service = "youtube"
        items_requested = self.config.defaultsearchresults
        max_items = permissions.max_search_items
        services = {
            "youtube": "ytsearch",
            "soundcloud": "scsearch",
            "yahoo": "yvsearch",
            "yt": "ytsearch",
            "sc": "scsearch",
            "yh": "yvsearch",
        }

        if leftover_args[0] in services:
            service = leftover_args.pop(0)
            argcheck()

        if leftover_args[0].isdigit():
            items_requested = int(leftover_args.pop(0))
            argcheck()

            if items_requested > max_items:
                raise exceptions.CommandError(
                    self.str.get(
                        "cmd-search-searchlimit",
                        "You cannot search for more than %s videos",
                    )
                    % max_items
                )

        # Look jake, if you see this and go "what the fuck are you doing"
        # and have a better idea on how to do this, I'd be delighted to know.
        # I don't want to just do ' '.join(leftover_args).strip("\"'")
        # Because that eats both quotes if they're there
        # where I only want to eat the outermost ones
        if leftover_args[0][0] in "'\"":
            lchar = leftover_args[0][0]
            leftover_args[0] = leftover_args[0].lstrip(lchar)
            leftover_args[-1] = leftover_args[-1].rstrip(lchar)

        srvc = services[service]
        args_str = " ".join(leftover_args)
        search_query = f"{srvc}{items_requested}:{args_str}"

        self._do_song_blocklist_check(args_str)

        search_msg = await self.safe_send_message(
            channel, self.str.get("cmd-search-searching", "Searching for videos...")
        )
        await channel.typing()

        try:  # pylint: disable=no-else-return
            info = await self.downloader.extract_info(
                search_query, download=False, process=True
            )

        except (
            exceptions.ExtractionError,
            exceptions.SpotifyError,
            youtube_dl.utils.YoutubeDLError,
            youtube_dl.networking.exceptions.RequestError,
        ) as e:
            if search_msg:
                await self.safe_edit_message(search_msg, str(e), send_if_fail=True)
            return None

        else:
            if search_msg:
                await self.safe_delete_message(search_msg)

        if not info:
            return Response(
                self.str.get("cmd-search-none", "No videos found."), delete_after=30
            )

        entries = info.get_entries_objects()

        # Decide if the list approach or the reaction approach should be used
        if self.config.searchlist:
            result_message_array = []

            if self.config.embeds:
                content = self._gen_embed()
                content.title = self.str.get(
                    "cmd-search-title", "{0} search results:"
                ).format(service.capitalize())
                content.description = "To select a song, type the corresponding number"
            else:
                result_header = self.str.get(
                    "cmd-search-title", "{0} search results:"
                ).format(service.capitalize())
                result_header += "\n\n"

            for entry in entries:
                # This formats the results and adds it to an array
                # format_song_duration removes the hour section
                # if the song is shorter than an hour
                result_message_array.append(
                    self.str.get(
                        "cmd-search-list-entry", "**{0}**. **{1}** | {2}"
                    ).format(
                        entries.index(entry) + 1,
                        entry["title"],
                        format_song_duration(entry.duration_td),
                    )
                )
            # This combines the formatted result strings into one list.
            result_string = "\n".join(str(result) for result in result_message_array)
            result_string += "\n**0.** Cancel"

            if self.config.embeds:
                # Add the result entries to the embedded message and send it to the channel
                content.add_field(
                    name=self.str.get("cmd-search-field-name", "Pick a song"),
                    value=result_string,
                    inline=False,
                )
                result_message = await self.safe_send_message(channel, content)
            else:
                # Construct the complete message and send it to the channel.
                result_string = result_header + result_string
                result_string += "\n\nSelect song by typing the corresponding number or type cancel to cancel search"
                result_message = await self.safe_send_message(
                    channel,
                    self.str.get("cmd-search-result-list-noembed", "{0}").format(
                        result_string
                    ),
                )

            # Check to verify that received message is valid.
            def check(reply: discord.Message) -> bool:
                return (
                    reply.channel.id == channel.id
                    and reply.author == message.author
                    and reply.content.isdigit()
                    and -1 <= int(reply.content) - 1 <= info.entry_count
                )

            # Wait for a response from the author.
            try:
                choice = await self.wait_for("message", timeout=30.0, check=check)
            except asyncio.TimeoutError:
                if result_message:
                    await self.safe_delete_message(result_message)
                return None

            if choice.content == "0":
                # Choice 0 will cancel the search
                if self.config.delete_invoking:
                    await self.safe_delete_message(choice)
                if result_message:
                    await self.safe_delete_message(result_message)
            else:
                # Here we have a valid choice lets queue it.
                if self.config.delete_invoking:
                    await self.safe_delete_message(choice)
                if result_message:
                    await self.safe_delete_message(result_message)
                await self.cmd_play(
                    message,
                    player,
                    channel,
                    guild,
                    author,
                    permissions,
                    [],
                    entries[int(choice.content) - 1]["url"],
                )
                if self.config.embeds:
                    return Response(
                        self.str.get(
                            "cmd-search-accept-list-embed", "[{0}]({1}) added to queue"
                        ).format(
                            entries[int(choice.content) - 1]["title"],
                            entries[int(choice.content) - 1]["url"],
                        ),
                        delete_after=30,
                    )

                return Response(
                    self.str.get(
                        "cmd-search-accept-list-noembed", "{0} added to queue"
                    ).format(entries[int(choice.content) - 1]["title"]),
                    delete_after=30,
                )
        else:
            # patch for loop-defined cell variable.
            res_msg_ids = []
            # Original code
            for entry in entries:
                result_message = await self.safe_send_message(
                    channel,
                    self.str.get("cmd-search-result", "Result {0}/{1}: {2}").format(
                        entries.index(entry) + 1,
                        info.entry_count,
                        entry["url"],
                    ),
                )
                if not result_message:
                    continue

                res_msg_ids.append(result_message.id)

                def check_react(
                    reaction: discord.Reaction, user: discord.Member
                ) -> bool:
                    return (
                        user == message.author and reaction.message.id in res_msg_ids
                    )  # why can't these objs be compared directly?

                reactions = ["\u2705", "\U0001F6AB", "\U0001F3C1"]
                for r in reactions:
                    await result_message.add_reaction(r)

                try:
                    reaction, _user = await self.wait_for(
                        "reaction_add", timeout=30.0, check=check_react
                    )
                except asyncio.TimeoutError:
                    await self.safe_delete_message(result_message)
                    return None

                if str(reaction.emoji) == "\u2705":  # check
                    await self.safe_delete_message(result_message)
                    await self.cmd_play(
                        message,
                        player,
                        channel,
                        guild,
                        author,
                        permissions,
                        [],
                        entry["url"],
                    )
                    return Response(
                        self.str.get("cmd-search-accept", "Alright, coming right up!"),
                        delete_after=30,
                    )

                if str(reaction.emoji) == "\U0001F6AB":  # cross
                    await self.safe_delete_message(result_message)
                else:
                    await self.safe_delete_message(result_message)

        return Response(
            self.str.get("cmd-search-decline", "Oh well :("), delete_after=30
        )

    async def cmd_np(
        self,
        player: MusicPlayer,
        channel: MessageableChannel,
        guild: discord.Guild,
    ) -> CommandResponse:
        """
        Usage:
            {command_prefix}np

        Displays the current song in chat.
        """

        if player.current_entry:
            last_np_msg = self.server_data[guild.id].last_np_msg
            if last_np_msg:
                await self.safe_delete_message(last_np_msg)
                self.server_data[guild.id].last_np_msg = None

            song_progress = format_song_duration(player.progress)
            song_total = (
                format_song_duration(player.current_entry.duration_td)
                if player.current_entry.duration is not None
                else "(no duration data)"
            )

            streaming = isinstance(player.current_entry, StreamPlaylistEntry)
            prog_str = (
                "`[{progress}]`" if streaming else "`[{progress}/{total}]`"
            ).format(progress=song_progress, total=song_total)
            prog_bar_str = ""

            # percentage shows how much of the current song has already been played
            percentage = 0.0
            if player.current_entry.duration and player.current_entry.duration > 0:
                percentage = player.progress / player.current_entry.duration

            # create the actual bar
            progress_bar_length = 30
            for i in range(progress_bar_length):
                if percentage < 1 / progress_bar_length * i:
                    prog_bar_str += "□"
                else:
                    prog_bar_str += "■"

            # TODO: properly do the i18n stuff in here.
            action_text = (
                self.str.get("cmd-np-action-streaming", "Streaming")
                if streaming
                else self.str.get("cmd-np-action-playing", "Playing")
            )

            entry = player.current_entry
            entry_author = player.current_entry.meta.get("author", None)

            if entry_author:
                np_text = self.str.get(
                    "cmd-np-reply-author",
                    "Currently {action}: **{title}** added by **{author}**\nProgress: {progress_bar} {progress}\n\N{WHITE RIGHT POINTING BACKHAND INDEX} <{url}>",
                ).format(
                    action=action_text,
                    title=entry.title,
                    author=entry_author.name,
                    progress_bar=prog_bar_str,
                    progress=prog_str,
                    url=entry.url,
                )
            else:
                np_text = self.str.get(
                    "cmd-np-reply-noauthor",
                    "Currently {action}: **{title}**\nProgress: {progress_bar} {progress}\n\N{WHITE RIGHT POINTING BACKHAND INDEX} <{url}>",
                ).format(
                    action=action_text,
                    title=entry.title,
                    progress_bar=prog_bar_str,
                    progress=prog_str,
                    url=entry.url,
                )

            if self.config.embeds:
                content = self._gen_embed()
                content.title = action_text
                content.add_field(
                    name=f"Currently {action_text}", value=entry.title, inline=False
                )
                if entry_author:
                    content.add_field(
                        name="Added By:", value=entry_author.name, inline=False
                    )
                content.add_field(
                    name="Progress",
                    value=f"{prog_str}\n{prog_bar_str}\n\n",
                    inline=False,
                )
                if len(entry.url) <= 1024:
                    content.add_field(name="URL:", value=entry.url, inline=False)
                if entry.thumbnail_url:
                    content.set_image(url=entry.thumbnail_url)
                else:
                    log.warning("No thumbnail set for entry with url: %s", entry.url)

            self.server_data[guild.id].last_np_msg = await self.safe_send_message(
                channel, content if self.config.embeds else np_text, expire_in=30
            )
            return None

        return Response(
            self.str.get(
                "cmd-np-none",
                "There are no songs queued! Queue something with {0}play.",
            ).format(self.server_data[guild.id].command_prefix),
            delete_after=30,
        )

    async def cmd_summon(
        self, guild: discord.Guild, author: discord.Member
    ) -> CommandResponse:
        """
        Usage:
            {command_prefix}summon

        Call the bot to the summoner's voice channel.
        """

        # @TheerapakG: Maybe summon should have async lock?

        if not author.voice or not author.voice.channel:
            raise exceptions.CommandError(
                self.str.get(
                    "cmd-summon-novc",
                    "You are not connected to voice. Try joining a voice channel!",
                )
            )

        player = self.get_player_in(guild)
        if player and player.voice_client and guild == author.voice.channel.guild:
            await player.voice_client.move_to(author.voice.channel)
        else:
            # move to _verify_vc_perms?
            chperms = author.voice.channel.permissions_for(guild.me)

            if not chperms.connect:
                log.warning(
                    "Cannot join channel '%s', no permission.",
                    author.voice.channel.name,
                )
                raise exceptions.CommandError(
                    self.str.get(
                        "cmd-summon-noperms-connect",
                        "Cannot join channel `{0}`, no permission to connect.",
                    ).format(author.voice.channel.name),
                    expire_in=25,
                )

            if not chperms.speak:
                log.warning(
                    "Cannot join channel '%s', no permission to speak.",
                    author.voice.channel.name,
                )
                raise exceptions.CommandError(
                    self.str.get(
                        "cmd-summon-noperms-speak",
                        "Cannot join channel `{0}`, no permission to speak.",
                    ).format(author.voice.channel.name),
                    expire_in=25,
                )

            player = await self.get_player(
                author.voice.channel,
                create=True,
                deserialize=self.config.persistent_queue,
            )

            if player.is_stopped:
                player.play()

            if self.config.auto_playlist:
                await self.on_player_finished_playing(player)

        log.info(
            "Joining %s/%s",
            author.voice.channel.guild.name,
            author.voice.channel.name,
        )

        return Response(
            self.str.get("cmd-summon-reply", "Connected to `{0.name}`").format(
                author.voice.channel
            ),
            delete_after=30,
        )

    async def cmd_pause(self, player: MusicPlayer) -> CommandResponse:
        """
        Usage:
            {command_prefix}pause

        Pauses playback of the current song.
        """

        if player.is_playing:
            player.pause()
            return Response(
                self.str.get("cmd-pause-reply", "Paused music in `{0.name}`").format(
                    player.voice_client.channel
                )
            )

        raise exceptions.CommandError(
            self.str.get("cmd-pause-none", "Player is not playing."), expire_in=30
        )

    async def cmd_resume(self, player: MusicPlayer) -> CommandResponse:
        """
        Usage:
            {command_prefix}resume

        Resumes playback of a paused song.
        """

        if player.is_paused:
            player.resume()
            return Response(
                self.str.get("cmd-resume-reply", "Resumed music in `{0.name}`").format(
                    player.voice_client.channel
                ),
                delete_after=15,
            )

        if player.is_stopped and player.playlist:
            player.play()
            return None

        raise exceptions.CommandError(
            self.str.get("cmd-resume-none", "Player is not paused."), expire_in=30
        )

    async def cmd_shuffle(
        self, channel: MessageableChannel, player: MusicPlayer
    ) -> CommandResponse:
        """
        Usage:
            {command_prefix}shuffle

        Shuffles the server's queue.
        """

        player.playlist.shuffle()

        cards = [
            "\N{BLACK SPADE SUIT}",
            "\N{BLACK CLUB SUIT}",
            "\N{BLACK HEART SUIT}",
            "\N{BLACK DIAMOND SUIT}",
        ]
        random.shuffle(cards)

        hand = await self.safe_send_message(channel, " ".join(cards))
        await asyncio.sleep(0.6)

        if hand:
            for _ in range(4):
                random.shuffle(cards)
                await self.safe_edit_message(hand, " ".join(cards))
                await asyncio.sleep(0.6)

            await self.safe_delete_message(hand, quiet=True)
        return Response(
            self.str.get("cmd-shuffle-reply", "Shuffled `{0}`'s queue.").format(
                player.voice_client.channel.guild
            ),
            delete_after=15,
        )

    async def cmd_clear(
        self,
        player: MusicPlayer,
    ) -> CommandResponse:
        """
        Usage:
            {command_prefix}clear

        Clears the playlist.
        """

        player.playlist.clear()

        return Response(
            self.str.get("cmd-clear-reply", "Cleared `{0}`'s queue").format(
                player.voice_client.channel.guild
            ),
            delete_after=20,
        )

    async def cmd_remove(
        self,
        user_mentions: List[discord.Member],
        author: discord.Member,
        permissions: PermissionGroup,
        guild: discord.Guild,
        player: MusicPlayer,
        index: str = "",
    ) -> CommandResponse:
        """
        Usage:
            {command_prefix}remove [# in queue]

        Removes queued songs. If a number is specified, removes that song in the queue, otherwise removes the most recently queued song.
        """

        if not player.playlist.entries:
            raise exceptions.CommandError(
                self.str.get("cmd-remove-none", "There's nothing to remove!"),
                expire_in=20,
            )

        if user_mentions:
            for user in user_mentions:
                if permissions.remove or author == user:
                    try:
                        entry_indexes = [
                            e
                            for e in player.playlist.entries
                            if e.meta.get("author", None) == user
                        ]
                        for entry in entry_indexes:
                            player.playlist.entries.remove(entry)
                        entry_text = f"{len(entry_indexes)} item"
                        if len(entry_indexes) > 1:
                            entry_text += "s"
                        return Response(
                            self.str.get(
                                "cmd-remove-reply", "Removed `{0}` added by `{1}`"
                            )
                            .format(entry_text, user.name)
                            .strip()
                        )

                    except ValueError as e:
                        raise exceptions.CommandError(
                            self.str.get(
                                "cmd-remove-missing",
                                "Nothing found in the queue from user `%s`",
                            )
                            % user.name,
                            expire_in=20,
                        ) from e

                raise exceptions.PermissionsError(
                    self.str.get(
                        "cmd-remove-noperms",
                        "You do not have the valid permissions to remove that entry from the queue, make sure you're the one who queued it or have instant skip permissions",
                    ),
                    expire_in=20,
                )

        if not index:
            idx = len(player.playlist.entries)

        try:
            idx = int(index)
        except (TypeError, ValueError) as e:
            raise exceptions.CommandError(
                self.str.get(
                    "cmd-remove-invalid",
                    "Invalid number. Use {}queue to find queue positions.",
                ).format(self.server_data[guild.id].command_prefix),
                expire_in=20,
            ) from e

        if idx > len(player.playlist.entries):
            raise exceptions.CommandError(
                self.str.get(
                    "cmd-remove-invalid",
                    "Invalid number. Use {}queue to find queue positions.",
                ).format(self.server_data[guild.id].command_prefix),
                expire_in=20,
            )

        if permissions.remove or author == player.playlist.get_entry_at_index(
            idx - 1
        ).meta.get("author", None):
            entry = player.playlist.delete_entry_at_index((idx - 1))
            if entry.meta.get("channel", False) and entry.meta.get("author", False):
                return Response(
                    self.str.get(
                        "cmd-remove-reply-author", "Removed entry `{0}` added by `{1}`"
                    )
                    .format(entry.title, entry.meta["author"].name)
                    .strip()
                )

            return Response(
                self.str.get("cmd-remove-reply-noauthor", "Removed entry `{0}`")
                .format(entry.title)
                .strip()
            )

        raise exceptions.PermissionsError(
            self.str.get(
                "cmd-remove-noperms",
                "You do not have the valid permissions to remove that entry from the queue, make sure you're the one who queued it or have instant skip permissions",
            ),
            expire_in=20,
        )

    async def cmd_skip(
        self,
        player: MusicPlayer,
        author: discord.Member,
        message: discord.Message,
        permissions: PermissionGroup,
        voice_channel: Optional[VoiceableChannel],
        param: str = "",
    ) -> CommandResponse:
        """
        Usage:
            {command_prefix}skip [force/f]

        Skips the current song when enough votes are cast.
        Owners and those with the instaskip permission can add 'force' or 'f' after the command to force skip.
        """

        if player.is_stopped:
            raise exceptions.CommandError(
                self.str.get("cmd-skip-none", "Can't skip! The player is not playing!"),
                expire_in=20,
            )

        if not player.current_entry:
            next_entry = player.playlist.peek()
            if next_entry:
                if next_entry.is_downloading:
                    return Response(
                        self.str.get(
                            "cmd-skip-dl",
                            "The next song (`%s`) is downloading, please wait.",
                        )
                        % next_entry.title
                    )

                if next_entry.is_downloaded:
                    return Response(
                        "The next song will be played shortly.  Please wait."
                    )

                return Response(
                    "Something odd is happening.  "
                    "You might want to restart the bot if it doesn't start working."
                )
            return Response(
                "Something strange is happening.  "
                "You might want to restart the bot if it doesn't start working."
            )

        current_entry = player.current_entry
        entry_author = current_entry.meta.get("author", None)
        entry_author_id = 0
        if entry_author:
            entry_author_id = entry_author.id

        permission_force_skip = permissions.instaskip or (
            self.config.allow_author_skip and author.id == entry_author_id
        )
        force_skip = param.lower() in ["force", "f"]

        if permission_force_skip and (force_skip or self.config.legacy_skip):
            if (
                not permission_force_skip
                and not permissions.skip_looped
                and player.repeatsong
            ):
                raise exceptions.PermissionsError(
                    self.str.get(
                        "cmd-skip-force-noperms-looped-song",
                        "You do not have permission to force skip a looped song.",
                    )
                )

            if player.repeatsong:
                player.repeatsong = False
            player.skip()
            return Response(
                self.str.get("cmd-skip-force", "Force skipped `{}`.").format(
                    current_entry.title
                ),
                reply=True,
                delete_after=30,
            )

        if not permission_force_skip and force_skip:
            raise exceptions.PermissionsError(
                self.str.get(
                    "cmd-skip-force-noperms",
                    "You do not have permission to force skip.",
                ),
                expire_in=30,
            )

        # get the number of users in the channel who are not deaf, exclude bots with exceptions.
        num_voice = count_members_in_voice(
            voice_channel,
            # make sure we include bot exceptions.
            include_bots=self.config.bot_exception_ids,
        )
        # If all users are deaf, avoid ZeroDivisionError
        if num_voice == 0:
            num_voice = 1

        # add the current skipper id so we can count it.
        player.skip_state.add_skipper(author.id, message)
        # count all members who are in skippers set.
        num_skips = count_members_in_voice(
            voice_channel,
            # This will exclude all other members in the channel who have not skipped.
            include_only=player.skip_state.skippers,
            # If a bot has skipped, this allows the exceptions to be counted.
            include_bots=self.config.bot_exception_ids,
        )

        skips_remaining = (
            min(
                self.config.skips_required,
                math.ceil(
                    self.config.skip_ratio_required / (1 / num_voice)
                ),  # Number of skips from config ratio
            )
            - num_skips
        )

        if skips_remaining <= 0:
            if not permissions.skip_looped and player.repeatsong:
                raise exceptions.PermissionsError(
                    self.str.get(
                        "cmd-skip-vote-noperms-looped-song",
                        "You do not have permission to skip a looped song.",
                    )
                )

            if player.repeatsong:
                player.repeatsong = False

            # check autopause stuff here
            # @TheerapakG: Check for pausing state in the player.py make more sense
            player.skip()
            return Response(
                self.str.get(
                    "cmd-skip-reply-skipped-1",
                    "Your skip for `{0}` was acknowledged.\nThe vote to skip has been passed.{1}",
                ).format(
                    current_entry.title,
                    (
                        self.str.get(
                            "cmd-skip-reply-skipped-2", " Next song coming up!"
                        )
                        if player.playlist.peek()
                        else ""
                    ),
                ),
                reply=True,
                delete_after=20,
            )

        # TODO: When a song gets skipped, delete the old x needed to skip messages
        if not permissions.skip_looped and player.repeatsong:
            raise exceptions.PermissionsError(
                self.str.get(
                    "cmd-skip-vote-noperms-looped-song",
                    "You do not have permission to skip a looped song.",
                )
            )

        if player.repeatsong:
            player.repeatsong = False
        return Response(
            self.str.get(
                "cmd-skip-reply-voted-1",
                "Your skip for `{0}` was acknowledged.\n**{1}** more {2} required to vote to skip this song.",
            ).format(
                current_entry.title,
                skips_remaining,
                (
                    self.str.get("cmd-skip-reply-voted-2", "person is")
                    if skips_remaining == 1
                    else self.str.get("cmd-skip-reply-voted-3", "people are")
                ),
            ),
            reply=True,
            delete_after=20,
        )

    async def cmd_volume(
        self, player: MusicPlayer, new_volume: str = ""
    ) -> CommandResponse:
        """
        Usage:
            {command_prefix}volume (+/-)[volume]

        Sets the playback volume. Accepted values are from 1 to 100.
        Putting + or - before the volume will make the volume change relative to the current volume.
        """

        if not new_volume:
            return Response(
                self.str.get("cmd-volume-current", "Current volume: `%s%%`")
                % int(player.volume * 100),
                reply=True,
                delete_after=20,
            )

        relative = False
        if new_volume[0] in "+-":
            relative = True

        try:
            int_volume = int(new_volume)

        except ValueError as e:
            raise exceptions.CommandError(
                self.str.get(
                    "cmd-volume-invalid", "`{0}` is not a valid number"
                ).format(new_volume),
                expire_in=20,
            ) from e

        vol_change = 0
        if relative:
            vol_change = int_volume
            int_volume += int(player.volume * 100)

        old_volume = int(player.volume * 100)

        if 0 < int_volume <= 100:
            player.volume = int_volume / 100.0

            return Response(
                self.str.get("cmd-volume-reply", "Updated volume from **%d** to **%d**")
                % (old_volume, int_volume),
                reply=True,
                delete_after=20,
            )

        if relative:
            raise exceptions.CommandError(
                self.str.get(
                    "cmd-volume-unreasonable-relative",
                    "Unreasonable volume change provided: {}{:+} -> {}%.  Provide a change between {} and {:+}.",
                ).format(
                    old_volume,
                    vol_change,
                    old_volume + vol_change,
                    1 - old_volume,
                    100 - old_volume,
                ),
                expire_in=20,
            )

        raise exceptions.CommandError(
            self.str.get(
                "cmd-volume-unreasonable-absolute",
                "Unreasonable volume provided: {}%. Provide a value between 1 and 100.",
            ).format(new_volume),
            expire_in=20,
        )

    @owner_only
    async def cmd_config(
        self,
        user_mentions: List[discord.Member],
        channel_mentions: List[discord.abc.GuildChannel],
        option: str,
        leftover_args: List[str],
    ) -> CommandResponse:
        """
        Usage:
            {command_prefix}config missing
                Shows help text about any missing config options.

            {command_prefix}config diff
                Lists the names of options which have been changed since loading config file.

            {command_prefix}config list
                List the available config options and their sections.

            {command_prefix}config help [Section] [Option]
                Shows help text for a specific option.

            {command_prefix}config show [Section] [Option]
                Display the current value of the option.

            {command_prefix}config save [Section] [Option]
                Saves the current current value to the options file.

            {command_prefix}config set [Section] [Option] [value]
                Validates the option and sets the config for the session, but not to file.

        This command allows management of MusicBot config options file.
        """
        if user_mentions and channel_mentions:
            raise exceptions.CommandError(
                "Config cannot use channel and user mentions at the same time.",
                expire_in=30,
            )

        option = option.lower()
        valid_options = ["missing", "diff", "list", "save", "help", "show", "set"]
        if option not in valid_options:
            raise exceptions.CommandError(
                f"Invalid option for command: `{option}`",
                expire_in=30,
            )

        # Show missing options with help text.
        if option == "missing":
            missing = ""
            for opt in self.config.register.ini_missing_options:
                missing += (
                    f"**Missing Option:** `{opt}`\n"
                    "```"
                    f"{opt.comment}\n"
                    f"Default is set to:  {opt.default}"
                    "```\n"
                )
            if not missing:
                missing = "*All config options are present and accounted for!*"

            return Response(
                missing,
                delete_after=60,
            )

        # Show options names that have changed since loading.
        if option == "diff":
            changed = ""
            for opt in self.config.register.get_updated_options():
                changed += f"`{str(opt)}`\n"

            if not changed:
                changed = "No config options appear to be changed."
            else:
                changed = f"**Changed Options:**\n{changed}"

            return Response(
                changed,
                delete_after=60,
            )

        # List all available options.
        if option == "list":
            non_edit_opts = ""
            editable_opts = ""
            for opt in self.config.register.option_list:
                if opt.editable:
                    editable_opts += f"`{opt}`\n"
                else:
                    non_edit_opts += f"`{opt}`\n"

            opt_list = (
                f"## Available Options:\n"
                f"**Editable Options:**\n{editable_opts}\n"
                f"**Manual Edit Only:**\n{non_edit_opts}"
            )
            return Response(
                opt_list,
                delete_after=60,
            )

        # sub commands beyond here need 2 leftover_args
        if option in ["help", "show", "save"]:
            if len(leftover_args) < 2:
                raise exceptions.CommandError(
                    "You must provide a section name and option name for this command.",
                    expire_in=30,
                )

        # Get the command args from leftovers and check them.
        section_arg = leftover_args.pop(0)
        option_arg = leftover_args.pop(0)
        if user_mentions:
            leftover_args += [str(m.id) for m in user_mentions]
        if channel_mentions:
            leftover_args += [str(ch.id) for ch in channel_mentions]
        value_arg = " ".join(leftover_args)
        p_opt = self.config.register.get_config_option(section_arg, option_arg)

        if section_arg not in self.config.register.sections:
            sects = ", ".join(self.config.register.sections)
            raise exceptions.CommandError(
                f"The section `{section_arg}` is not available.\n"
                f"The available sections are:  {sects}",
                expire_in=30,
            )

        if p_opt is None:
            option_arg = f"[{section_arg}] > {option_arg}"
            raise exceptions.CommandError(
                f"The option `{option_arg}` is not available.",
                expire_in=30,
            )
        opt = p_opt

        # Display some commentary about the option and its default.
        if option == "help":
            default = "\nThis option can only be set by editing the config file."
            if opt.editable:
                default = f"\nBy default this option is set to: {opt.default}"
            return Response(
                f"**Option:** `{opt}`\n{opt.comment}{default}",
                delete_after=60,
            )

        # Save the current config value to the INI file.
        if option == "save":
            if not opt.editable:
                raise exceptions.CommandError(
                    f"Option `{opt}` is not editable. Cannot save to disk.",
                    expire_in=30,
                )

            async with self.aiolocks["config_edit"]:
                saved = self.config.save_option(opt)

            if not saved:
                raise exceptions.CommandError(
                    f"Failed to save the option:  `{opt}`",
                    expire_in=30,
                )
            return Response(
                f"Successfully saved the option:  `{opt}`",
                delete_after=30,
            )

        # Display the current config and INI file values.
        if option == "show":
            if not opt.editable:
                raise exceptions.CommandError(
                    f"Option `{opt}` is not editable, value cannot be displayed.",
                    expire_in=30,
                )
            cur_val, ini_val = self.config.register.get_values(opt)
            return Response(
                f"**Option:** `{opt}`\n"
                f"Current Value:  `{cur_val}`\n"
                f"INI File Value:  `{ini_val}`",
                delete_after=30,
            )

        # update a config variable, but don't save it.
        if option == "set":
            if not opt.editable:
                raise exceptions.CommandError(
                    f"Option `{opt}` is not editable. Cannot update setting.",
                    expire_in=30,
                )

            if not value_arg:
                raise exceptions.CommandError(
                    "You must provide a section, option, and value for this sub command.",
                    expire_in=30,
                )

            log.debug("Doing set with on %s == %s", opt, value_arg)
            async with self.aiolocks["config_update"]:
                updated = self.config.update_option(opt, value_arg)
            if not updated:
                raise exceptions.CommandError(
                    f"Option `{opt}` was not updated!",
                    expire_in=30,
                )
            return Response(
                f"Option `{opt}` was updated for this session.\n"
                f"To save the change use `config save {opt.section} {opt.option}`",
                delete_after=30,
            )

        return None

    @owner_only
    async def cmd_option(self, option: str, value: str) -> CommandResponse:
        """
        Usage:
            {command_prefix}option [option] [on/y/enabled/off/n/disabled]

        Changes a config option without restarting the bot. Changes aren't permanent and
        only last until the bot is restarted. To make permanent changes, edit the
        config file.

        Valid options:
            autoplaylist, save_videos, now_playing_mentions, auto_playlist_random, auto_pause,
            delete_messages, delete_invoking, write_current_song, round_robin_queue

        For information about these options, see the option's comment in the config file.
        """
        option = option.lower()
        value = value.lower()
        bool_y = ["on", "y", "enabled"]
        bool_n = ["off", "n", "disabled"]
        generic = [
            "save_videos",
            "now_playing_mentions",
            "auto_playlist_random",
            "auto_pause",
            "delete_messages",
            "delete_invoking",
            "write_current_song",
            "round_robin_queue",
        ]  # these need to match attribute names in the Config class
        if option in ["autoplaylist", "auto_playlist"]:
            if value in bool_y:
                if self.config.auto_playlist:
                    raise exceptions.CommandError(
                        self.str.get(
                            "cmd-option-autoplaylist-enabled",
                            "The autoplaylist is already enabled!",
                        )
                    )

                if not self.autoplaylist:
                    raise exceptions.CommandError(
                        self.str.get(
                            "cmd-option-autoplaylist-none",
                            "There are no entries in the autoplaylist file.",
                        )
                    )

                self.config.auto_playlist = True
            elif value in bool_n:
                if not self.config.auto_playlist:
                    raise exceptions.CommandError(
                        self.str.get(
                            "cmd-option-autoplaylist-disabled",
                            "The autoplaylist is already disabled!",
                        )
                    )

                self.config.auto_playlist = False
            else:
                raise exceptions.CommandError(
                    self.str.get(
                        "cmd-option-invalid-value", "The value provided was not valid."
                    )
                )
            return Response(
                "The autoplaylist is now "
                + ["disabled", "enabled"][self.config.auto_playlist]
                + "."
            )

        is_generic = [
            o for o in generic if o == option
        ]  # check if it is a generic bool option
        if is_generic and (value in bool_y or value in bool_n):
            name = is_generic[0]
            log.debug("Setting attribute: %s", name)
            setattr(self.config, name, value in bool_y)  # this is scary but should work
            attr = getattr(self.config, name)
            res = f"The option {option} is now " + ["disabled", "enabled"][attr] + "."
            log.warning("Option overriden for this session: %s", res)
            return Response(res)

        raise exceptions.CommandError(
            self.str.get(
                "cmd-option-invalid-param",
                "The parameters provided were invalid.",
            )
        )

    @owner_only
    async def cmd_cache(self, opt: str = "info") -> CommandResponse:
        """
        Usage:
            {command_prefix}cache

        Display cache storage info or clear cache files.
        Valid options are:  info, update, clear
        """
        opt = opt.lower()
        if opt not in ["info", "update", "clear"]:
            raise exceptions.CommandError(
                self.str.get(
                    "cmd-cache-invalid-arg",
                    'Invalid option "{0}" specified, use info or clear',
                ).format(opt),
                expire_in=30,
            )

        # actually query the filesystem.
        if opt == "update":
            self.filecache.scan_audio_cache()
            # force output of info after we have updated it.
            opt = "info"

        # report cache info as it is.
        if opt == "info":
            save_videos = ["Disabled", "Enabled"][self.config.save_videos]
            time_limit = f"{self.config.storage_limit_days} days"
            size_limit = format_size_from_bytes(self.config.storage_limit_bytes)
            size_now = ""

            if not self.config.storage_limit_bytes:
                size_limit = "Unlimited"

            if not self.config.storage_limit_days:
                time_limit = "Unlimited"

            cached_bytes, cached_files = self.filecache.get_cache_size()
            size_now = self.str.get(
                "cmd-cache-size-now", "\n\n**Cached Now:**  {0} in {1} file(s)"
            ).format(
                format_size_from_bytes(cached_bytes),
                cached_files,
            )

            return Response(
                self.str.get(
                    "cmd-cache-info",
                    "**Video Cache:** *{0}*\n**Storage Limit:** *{1}*\n**Time Limit:** *{2}*{3}",
                ).format(save_videos, size_limit, time_limit, size_now),
                delete_after=60,
            )

        # clear cache according to settings.
        if opt == "clear":
            if self.filecache.cache_dir_exists():
                if self.filecache.delete_old_audiocache():
                    return Response(
                        self.str.get(
                            "cmd-cache-clear-success",
                            "Cache has been cleared.",
                        ),
                        delete_after=30,
                    )

                raise exceptions.CommandError(
                    self.str.get(
                        "cmd-cache-clear-failed",
                        "**Failed** to delete cache, check logs for more info...",
                    ),
                    expire_in=30,
                )
            return Response(
                self.str.get(
                    "cmd-cache-clear-no-cache",
                    "No cache found to clear.",
                ),
                delete_after=30,
            )
        # TODO: maybe add a "purge" option that fully empties cache regardless of settings.
        return None

    async def cmd_queue(
        self,
        guild: discord.Guild,
        channel: MessageableChannel,
        player: MusicPlayer,
        page: str = "0",
        update_msg: Optional[discord.Message] = None,
    ) -> CommandResponse:
        """
        Usage:
            {command_prefix}queue [page_number]

        Prints the current song queue.
        Show later entries if available by giving optional page number.
        """

        # handle the page argument.
        page_number = 0
        if page:
            try:
                page_number = abs(int(page))
            except (ValueError, TypeError) as e:
                raise exceptions.CommandError(
                    "Queue page argument must be a whole number.",
                    expire_in=30,
                ) from e

        # check for no entries at all.
        total_entry_count = len(player.playlist.entries)
        if not total_entry_count:
            raise exceptions.CommandError(
                self.str.get(
                    "cmd-queue-none",
                    "There are no songs queued! Queue something with {}play.",
                ).format(self.server_data[guild.id].command_prefix)
            )

        # now check if page number is out of bounds.
        limit_per_page = 10  # TODO: make this configurable, up to 25 fields per embed.
        pages_total = math.ceil(total_entry_count / limit_per_page)
        if page_number > pages_total:
            raise exceptions.CommandError(
                "Requested page number is out of bounds.\n"
                f"There are **{pages_total}** pages."
            )

        # Get current entry info if any.
        current_progress = ""
        if player.is_playing and player.current_entry:
            song_progress = format_song_duration(player.progress)
            song_total = (
                format_song_duration(player.current_entry.duration_td)
                if player.current_entry.duration is not None
                else "(no duration data)"
            )
            prog_str = f"`[{song_progress}/{song_total}]`"

            # TODO: Honestly the meta info could use a typed interface too.
            cur_entry_channel = player.current_entry.meta.get("channel", None)
            cur_entry_author = player.current_entry.meta.get("author", None)
            if cur_entry_channel and cur_entry_author:
                current_progress = self.str.get(
                    "cmd-queue-playing-author",
                    "Currently playing: `{0}`\nAdded by: `{1}`\nProgress: {2}\n",
                ).format(
                    player.current_entry.title,
                    cur_entry_author.name,
                    prog_str,
                )

            else:
                current_progress = self.str.get(
                    "cmd-queue-playing-noauthor",
                    "Currently playing: `{0}`\nProgress: {1}\n",
                ).format(player.current_entry.title, prog_str)

        # calculate start and stop slice indices
        start_index = limit_per_page * page_number
        end_index = start_index + limit_per_page

        # create an embed
        starting_at = start_index + 1  # add 1 to index for display.
        embed = self._gen_embed()
        embed.title = "Songs in queue"
        embed.description = (
            f"{current_progress}There are `{total_entry_count}` entries in the queue.\n"
            f"Here are the next {limit_per_page} songs, starting at song #{starting_at}"
        )

        # add the tracks to the embed fields
        queue_segment = list(player.playlist.entries)[start_index:end_index]
        for idx, item in enumerate(queue_segment, starting_at):
            if item == player.current_entry:
                # TODO: remove this debug later
                log.debug("Skipped the current playlist entry.")
                continue

            item_channel = item.meta.get("channel", None)
            item_author = item.meta.get("author", None)
            if item_channel and item_author:
                embed.add_field(
                    name=f"Entry #{idx}",
                    value=f"Title: `{item.title}`\nAdded by: `{item_author.name}`",
                    inline=False,
                )
            else:
                embed.add_field(
                    name=f"Entry #{idx}",
                    value=f"Title: `{item.title}`",
                    inline=False,
                )

        # handle sending or editing the queue message.
        if update_msg:
            q_msg = await self.safe_edit_message(update_msg, embed, send_if_fail=True)
        else:
            if pages_total <= 1:
                q_msg = await self.safe_send_message(channel, embed, expire_in=30)
            else:
                q_msg = await self.safe_send_message(channel, embed)

        if pages_total <= 1:
            log.debug("Not enough entries to paginate the queue.")
            return None

        if not q_msg:
            log.warning("Could not post queue message, no message to add reactions to.")
            raise exceptions.CommandError(
                "Try that again. MusicBot couldn't make or get a reference to the queue message.  If the issue persists, file a bug report."
            )

        # set up the page numbers to be used by reactions.
        # this essentially make the pages wrap around.
        prev_index = page_number - 1
        next_index = page_number + 1
        if prev_index < 0:
            prev_index = pages_total
        if next_index > pages_total:
            next_index = 0

        for r in [EMOJI_PREV_ICON, EMOJI_NEXT_ICON, EMOJI_CROSS_MARK_BUTTON]:
            await q_msg.add_reaction(r)

        def _check_react(reaction: discord.Reaction, user: discord.Member) -> bool:
            # Do not check for the requesting author, any reaction is valid.
            if not self.user:
                return False
            return q_msg.id == reaction.message.id and user.id != self.user.id

        try:
            reaction, _user = await self.wait_for(
                "reaction_add", timeout=60, check=_check_react
            )
            if reaction.emoji == EMOJI_NEXT_ICON:
                await q_msg.clear_reactions()
                await self.cmd_queue(guild, channel, player, str(next_index), q_msg)

            if reaction.emoji == EMOJI_PREV_ICON:
                await q_msg.clear_reactions()
                await self.cmd_queue(guild, channel, player, str(prev_index), q_msg)

            if reaction.emoji == EMOJI_CROSS_MARK_BUTTON:
                await self.safe_delete_message(q_msg)

        except asyncio.TimeoutError:
            await self.safe_delete_message(q_msg)

        return None

    async def cmd_clean(
        self,
        message: discord.Message,
        channel: MessageableChannel,
        guild: discord.Guild,
        author: discord.Member,
        search_range_str: str = "50",
    ) -> CommandResponse:
        """
        Usage:
            {command_prefix}clean [range]

        Removes up to [range] messages the bot has posted in chat. Default: 50, Max: 1000
        """

        try:
            float(search_range_str)  # lazy check
            search_range = min(int(search_range_str), 100)
        except ValueError:
            return Response(
                self.str.get(
                    "cmd-clean-invalid",
                    "Invalid parameter. Please provide a number of messages to search.",
                ),
                reply=True,
                delete_after=8,
            )

        await self.safe_delete_message(message, quiet=True)

        def is_possible_command_invoke(entry: discord.Message) -> bool:
            prefix_list = self.server_data[guild.id].command_prefix_history
            # The semi-cursed use of [^ -~] should match all kinds of unicode, which could be an issue.
            # If it is a problem, the best solution is probably adding a dependency for emoji.
            emoji_regex = re.compile(r"^(<a?:.+:\d+>|:.+:|[^ -~]+) \w+")
            content = entry.content
            for prefix in prefix_list:
                if entry.content.startswith(prefix):
                    # emoji prefix may have exactly one space.
                    if emoji_regex.match(entry.content):
                        return True
                    content = content.replace(prefix, "")
                    if content and not content[0].isspace():
                        return True
            return False

        delete_invokes = True
        delete_all = (
            channel.permissions_for(author).manage_messages
            or self.config.owner_id == author.id
        )

        def check(message: discord.Message) -> bool:
            if is_possible_command_invoke(message) and delete_invokes:
                return delete_all or message.author == author
            return message.author == self.user

        if self.user and self.user.bot:
            if isinstance(
                channel,
                (discord.DMChannel, discord.GroupChannel, discord.PartialMessageable),
            ):
                # TODO: maybe fix this to work?
                raise exceptions.CommandError("Cannot use purge on private DM channel.")

            if channel.permissions_for(guild.me).manage_messages:
                deleted = await channel.purge(
                    check=check, limit=search_range, before=message
                )
                return Response(
                    self.str.get(
                        "cmd-clean-reply", "Cleaned up {0} message{1}."
                    ).format(len(deleted), "s" * bool(deleted)),
                    delete_after=15,
                )
        return None

    async def cmd_pldump(
        self, channel: MessageableChannel, author: discord.Member, song_subject: str
    ) -> CommandResponse:
        """
        Usage:
            {command_prefix}pldump url

        Dumps the individual urls of a playlist
        """

        song_url = self.downloader.get_url_or_none(song_subject)
        if not song_url:
            raise exceptions.CommandError(
                "The given URL was not a valid URL.", expire_in=25
            )

        try:
            info = await self.downloader.extract_info(
                song_url, download=False, process=True
            )
        except Exception as e:
            raise exceptions.CommandError(
                f"Could not extract info from input url\n{str(e)}\n",
                expire_in=25,
            )

        if not info.get("entries", None):
            raise exceptions.CommandError(
                "This does not seem to be a playlist.", expire_in=25
            )

        sent_to_channel = None
        filename = "playlist.txt"
        if info.title:
            safe_title = slugify(info.title)
            filename = f"playlist_{safe_title}.txt"

        # TODO: refactor this in favor of safe_send_message doing it all.
        with BytesIO() as fcontent:
            total = info.playlist_count or info.entry_count
            fcontent.write(f"# Title:  {info.title}\n".encode("utf8"))
            fcontent.write(f"# Total:  {total}\n".encode("utf8"))
            fcontent.write(f"# Extractor:  {info.extractor}\n\n".encode("utf8"))

            for item in info.get_entries_objects():
                # TODO: maybe add track-name as a comment?
                url = item.get_playable_url()
                line = f"{url}\n"
                fcontent.write(line.encode("utf8"))

            fcontent.seek(0)
            msg_str = f"Here is the playlist dump for:  <{song_url}>"
            datafile = discord.File(fcontent, filename=filename)

            try:
                # try to DM. this could fail for users with strict privacy settings.
                # or users who just can't get direct messages.
                await author.send(msg_str, file=datafile)

            except discord.errors.HTTPException as e:
                if e.code == 50007:  # cannot send to this user.
                    log.debug("DM failed, sending in channel instead.")
                    sent_to_channel = await channel.send(
                        msg_str,
                        file=datafile,
                    )
                else:
                    raise
        if not sent_to_channel:
            return Response("Sent a message with a playlist file.", delete_after=20)
        return None

    async def cmd_listids(
        self,
        guild: discord.Guild,
        author: discord.Member,
        channel: MessageableChannel,
        leftover_args: List[str],
        cat: str = "all",
    ) -> CommandResponse:
        """
        Usage:
            {command_prefix}listids [categories]

        Lists the ids for various things.  Categories are:
           all, users, roles, channels
        """

        cats = ["channels", "roles", "users"]

        if cat not in cats and cat != "all":
            cats_str = " ".join([f"`{c}`" for c in cats])
            return Response(
                f"Valid categories: {cats_str}",
                reply=True,
                delete_after=25,
            )

        if cat == "all":
            requested_cats = cats
        else:
            requested_cats = [cat] + [c.strip(",") for c in leftover_args]

        data = [f"Your ID: {author.id}"]

        for cur_cat in requested_cats:
            rawudata = None

            if cur_cat == "users":
                data.append("\nUser IDs:")
                rawudata = [
                    f"{m.name} #{m.discriminator}: {m.id}" for m in guild.members
                ]

            elif cur_cat == "roles":
                data.append("\nRole IDs:")
                rawudata = [f"{r.name}: {r.id}" for r in guild.roles]

            elif cur_cat == "channels":
                data.append("\nText Channel IDs:")
                tchans = [
                    c for c in guild.channels if isinstance(c, discord.TextChannel)
                ]
                rawudata = [f"{c.name}: {c.id}" for c in tchans]

                rawudata.append("\nVoice Channel IDs:")
                vchans = [
                    c for c in guild.channels if isinstance(c, discord.VoiceChannel)
                ]
                rawudata.extend(f"{c.name}: {c.id}" for c in vchans)

            if rawudata:
                data.extend(rawudata)

        # TODO: refactor this in favor of safe_send_message doing it all.
        sent_to_channel = None
        with BytesIO() as sdata:
            slug = slugify(guild.name)
            fname = f"{slug}-ids-{cat}.txt"
            sdata.writelines(d.encode("utf8") + b"\n" for d in data)
            sdata.seek(0)
            datafile = discord.File(sdata, filename=fname)
            msg_str = "Here are the IDs you requested:"

            try:
                # try to DM and fall back to channel
                await author.send(msg_str, file=datafile)

            except discord.errors.HTTPException as e:
                if e.code == 50007:  # cannot send to this user.
                    log.debug("DM failed, sending in channel instead.")
                    sent_to_channel = await channel.send(msg_str, file=datafile)
                else:
                    raise
        if not sent_to_channel:
            return Response("Sent a message with a list of IDs.", delete_after=20)
        return None

    async def cmd_perms(
        self,
        author: discord.Member,
        channel: MessageableChannel,
        user_mentions: List[discord.Member],
        guild: discord.Guild,
        permissions: PermissionGroup,
        target: str = "",
    ) -> CommandResponse:
        """
        Usage:
            {command_prefix}perms [@user]
        Sends the user a list of their permissions, or the permissions of the user specified.
        """

        if user_mentions:
            user = user_mentions[0]  # type: Union[discord.User, discord.Member]

        if not user_mentions and not target:
            user = author

        if not user_mentions and target:
            getuser = guild.get_member_named(target)
            if getuser is None:
                try:
                    user = await self.fetch_user(int(target))
                except (discord.NotFound, ValueError):
                    return Response(
                        "Invalid user ID or server nickname, please double check all typing and try again.",
                        reply=False,
                        delete_after=30,
                    )
            else:
                user = getuser

        permissions = self.permissions.for_user(user)

        if user == author:
            perms = (
                f"Your command permissions in {guild.name} are:\n"
                f"```{permissions.format(for_user=True)}```"
            )
        else:
            perms = (
                f"The command permissions for {user.name} in {guild.name} are:\n"
                f"```{permissions.format()}```"
            )

        await self.safe_send_message(author, perms, fallback_channel=channel)
        return Response("\N{OPEN MAILBOX WITH RAISED FLAG}", delete_after=20)

    @owner_only
    async def cmd_setperms(
        self,
        user_mentions: List[discord.Member],
        leftover_args: List[str],
        option: str = "list",
    ) -> CommandResponse:
        """
        Usage:
            {command_prefix}setperms list
                show loaded groups and list permission options.

            {command_prefix}setperms add [GroupName]
                add new group with defaults

            {command_prefix}setperms remove [GroupName]
                remove existing group

            {command_prefix}setperms help [PermName]
                show help text for the permission option.

            {command_prefix}setperms show [GroupName]
                show permission value

            {command_prefix}setperms save [GroupName]
                save permissions group to file.

            {command_prefix}setperms set [GroupName] [PermName] [Value]
                set permission value
        """
        if user_mentions:
            raise exceptions.CommandError(
                "Permissions cannot use channel and user mentions at the same time.",
                expire_in=30,
            )

        option = option.lower()
        valid_options = ["list", "add", "remove", "save", "help", "show", "set"]
        if option not in valid_options:
            raise exceptions.CommandError(
                f"Invalid option for command: `{option}`",
                expire_in=30,
            )

        # List permission groups and available permission options.
        if option == "list":
            gl = []
            for section in self.permissions.register.sections:
                gl.append(f"`{section}`\n")

            editable_opts = ""
            for opt in self.permissions.register.option_list:
                if opt.section != DEFAULT_PERMS_GROUP_NAME:
                    continue

                # if opt.editable:
                editable_opts += f"`{opt.option}`\n"

            groups = "".join(gl)
            opt_list = (
                f"## Available Groups:\n{groups}\n"
                f"## Available Options:\n"
                f"{editable_opts}\n"
            )
            return Response(
                opt_list,
                delete_after=60,
            )

        # sub commands beyond here need 2 leftover_args
        if option in ["help", "show", "save", "add", "remove"]:
            if len(leftover_args) < 1:
                raise exceptions.CommandError(
                    "You must provide a group or option name for this command.",
                    expire_in=30,
                )
        if option == "set" and len(leftover_args) < 3:
            raise exceptions.CommandError(
                "You must provide a group, option, and value to set for this command.",
                expire_in=30,
            )

        # Get the command args from leftovers and check them.
        group_arg = ""
        option_arg = ""
        if option == "help":
            group_arg = DEFAULT_PERMS_GROUP_NAME
            option_arg = leftover_args.pop(0)
        else:
            group_arg = leftover_args.pop(0)
        if option == "set":
            option_arg = leftover_args.pop(0)

        if user_mentions:
            leftover_args += [str(m.id) for m in user_mentions]
        value_arg = " ".join(leftover_args)

        if group_arg not in self.permissions.register.sections and option != "add":
            sects = ", ".join(self.permissions.register.sections)
            raise exceptions.CommandError(
                f"The group `{group_arg}` is not available.\n"
                f"The available groups are:  {sects}",
                expire_in=30,
            )

        if option in ["help", "set"]:
            p_opt = self.permissions.register.get_config_option(group_arg, option_arg)
            if p_opt is None:
                option_arg = f"[{group_arg}] > {option_arg}"
                raise exceptions.CommandError(
                    f"The option `{option_arg}` is not available.",
                    expire_in=30,
                )
            opt = p_opt

        # Display some commentary about the option and its default.
        if option == "help":
            default = (
                "\nThis permission can only be set by editing the permissions file."
            )
            if opt.editable:
                dval = self.permissions.register.to_ini(opt, use_default=True)
                default = f"\nBy default this permission is set to: {dval}"
            return Response(
                f"**Permission:** `{opt.option}`\n{opt.comment}{default}",
                delete_after=60,
            )

        if option == "add":
            if group_arg in self.permissions.register.sections:
                raise exceptions.CommandError(
                    f"Cannot add group `{group_arg}` it already exists.",
                    expire_in=30,
                )
            async with self.aiolocks["permission_edit"]:
                self.permissions.add_group(group_arg)

            return Response(
                f"Successfully added new group:  `{group_arg}`",
                delete_after=30,
            )

        if option == "remove":
            if group_arg in [DEFAULT_OWNER_GROUP_NAME, DEFAULT_PERMS_GROUP_NAME]:
                raise exceptions.CommandError(
                    "Cannot remove built-in group.", expire_in=30
                )

            async with self.aiolocks["permission_edit"]:
                self.permissions.remove_group(group_arg)

            return Response(
                f"Successfully removed group:  `{group_arg}`",
                delete_after=30,
            )

        # Save the current config value to the INI file.
        if option == "save":
            if group_arg == DEFAULT_OWNER_GROUP_NAME:
                raise exceptions.CommandError(
                    "The owner group is not editable.",
                    expire_in=30,
                )

            async with self.aiolocks["permission_edit"]:
                saved = self.permissions.save_group(group_arg)

            if not saved:
                raise exceptions.CommandError(
                    f"Failed to save the group:  `{group_arg}`",
                    expire_in=30,
                )
            return Response(
                f"Successfully saved the group:  `{group_arg}`",
                delete_after=30,
            )

        # Display the current permissions group and INI file values.
        if option == "show":
            cur_val, ini_val = self.permissions.register.get_values(opt)
            return Response(
                f"**Permission:** `{opt}`\n"
                f"Current Value:  `{cur_val}`\n"
                f"INI File Value:  `{ini_val}`",
                delete_after=30,
            )

        # update a permission, but don't save it.
        if option == "set":
            if group_arg == DEFAULT_OWNER_GROUP_NAME:
                raise exceptions.CommandError(
                    "The owner group is not editable.",
                    expire_in=30,
                )

            if not value_arg:
                raise exceptions.CommandError(
                    "You must provide a section, option, and value for this sub command.",
                    expire_in=30,
                )

            log.debug("Doing set with on %s == %s", opt, value_arg)
            async with self.aiolocks["permission_update"]:
                updated = self.permissions.update_option(opt, value_arg)
            if not updated:
                raise exceptions.CommandError(
                    f"Permission `{opt}` was not updated!",
                    expire_in=30,
                )
            return Response(
                f"Permission `{opt}` was updated for this session.\n"
                f"To save the change use `perms save {opt.section} {opt.option}`",
                delete_after=30,
            )

        return None

    @owner_only
    async def cmd_setname(self, leftover_args: List[str], name: str) -> CommandResponse:
        """
        Usage:
            {command_prefix}setname name

        Changes the bot's username.
        Note: This operation is limited by discord to twice per hour.
        """

        name = " ".join([name, *leftover_args])

        try:
            if self.user:
                await self.user.edit(username=name)

        except discord.HTTPException as e:
            raise exceptions.CommandError(
                "Failed to change name. Did you change names too many times?  "
                "Remember name changes are limited to twice per hour."
            ) from e

        except Exception as e:
            raise exceptions.CommandError(str(e), expire_in=20) from e

        return Response(f"Set the bot's username to **{name}**", delete_after=20)

    async def cmd_setnick(
        self,
        guild: discord.Guild,
        channel: MessageableChannel,
        leftover_args: List[str],
        nick: str,
    ) -> CommandResponse:
        """
        Usage:
            {command_prefix}setnick nick

        Changes the bot's nickname.
        """

        if not channel.permissions_for(guild.me).change_nickname:
            raise exceptions.CommandError("Unable to change nickname: no permission.")

        nick = " ".join([nick, *leftover_args])

        try:
            await guild.me.edit(nick=nick)
        except Exception as e:
            raise exceptions.CommandError(str(e), expire_in=20)

        return Response(f"Set the bot's nickname to `{nick}`", delete_after=20)

    async def cmd_setprefix(self, guild: discord.Guild, prefix: str) -> CommandResponse:
        """
        Usage:
            {command_prefix}setprefix prefix

        If enabled by owner, set an override for command prefix with a custom prefix.
        """
        if self.config.enable_options_per_guild:
            # TODO: maybe filter odd unicode or bad words...
            # Filter custom guild emoji, bot can only use in-guild emoji.
            emoji_match = re.match(r"^<a?:(.+):(\d+)>$", prefix)
            if emoji_match:
                _e_name, e_id = emoji_match.groups()
                try:
                    emoji = self.get_emoji(int(e_id))
                except ValueError:
                    emoji = None
                if not emoji:
                    raise exceptions.CommandError(
                        self.str.get(
                            "cmd-setprefix-emoji-unavailable",
                            "Custom emoji must be from this server to use as a prefix.",
                        ),
                        expire_in=30,
                    )

            if "clear" == prefix:
                self.server_data[guild.id].command_prefix = ""
                await self.server_data[guild.id].save_guild_options_file()
                return Response(
                    self.str.get(
                        "cmd-setprefix-cleared",
                        "Server command prefix is cleared.",
                    )
                )

            self.server_data[guild.id].command_prefix = prefix
            await self.server_data[guild.id].save_guild_options_file()
            return Response(
                self.str.get(
                    "cmd-setprefix-changed",
                    "Server command prefix is now:  {0}",
                ).format(prefix),
                delete_after=60,
            )

        raise exceptions.CommandError(
            self.str.get(
                "cmd-setprefix-disabled",
                "Prefix per server is not enabled!",
            ),
            expire_in=30,
        )

    @owner_only
    async def cmd_setavatar(
        self, message: discord.Message, av_url: str = ""
    ) -> CommandResponse:
        """
        Usage:
            {command_prefix}setavatar [url]

        Changes the bot's avatar.
        Attaching a file and leaving the url parameter blank also works.
        """

        url = self.downloader.get_url_or_none(av_url)
        if message.attachments:
            thing = message.attachments[0].url
        elif url:
            thing = url
        else:
            raise exceptions.CommandError(
                "You must provide a URL or attach a file.", expire_in=20
            )

        try:
            timeout = aiohttp.ClientTimeout(total=10)
            if self.user and self.session:
                async with self.session.get(thing, timeout=timeout) as res:
                    await self.user.edit(avatar=await res.read())

        except Exception as e:
            raise exceptions.CommandError(
                f"Unable to change avatar: {str(e)}", expire_in=20
            ) from e

        return Response("Changed the bot's avatar.", delete_after=20)

    async def cmd_disconnect(self, guild: discord.Guild) -> CommandResponse:
        """
        Usage:
            {command_prefix}disconnect

        Forces the bot leave the current voice channel.
        """
        voice_client = self.get_player_in(guild)
        if voice_client:
            await self.disconnect_voice_client(guild)
            return Response(
                self.str.get(
                    "cmd-disconnect-success", "Disconnected from `{0.name}`"
                ).format(guild),
                delete_after=20,
            )

        raise exceptions.CommandError(
            self.str.get(
                "cmd-disconnect-no-voice", "Not currently connected to `{0.name}`"
            ).format(guild),
            expire_in=30,
        )

    async def cmd_restart(
        self,
        _player: Optional[MusicPlayer],
        channel: MessageableChannel,
        opt: str = "soft",
    ) -> CommandResponse:
        """
        Usage:
            {command_prefix}restart [soft|full|upgrade|upgit|uppip]

        Restarts the bot, uses soft restart by default.
        `soft` reloads config without reloading bot code.
        `full` restart reloading source code and configs.
        `uppip` upgrade pip packages then fully restarts.
        `upgit` upgrade bot with git then fully restarts.
        `upgrade` upgrade bot and packages then restarts.
        """
        opt = opt.strip().lower()
        if opt not in ["soft", "full", "upgrade", "uppip", "upgit"]:
            raise exceptions.CommandError(
                self.str.get(
                    "cmd-restart-invalid-arg",
                    "Invalid option given, use: soft, full, upgrade, uppip, or upgit.",
                ),
                expire_in=30,
            )

        if opt == "soft":
            await self.safe_send_message(
                channel,
                self.str.get(
                    "cmd-restart-soft",
                    "{emoji} Restarting current instance...",
                ).format(
                    emoji="\u21A9\uFE0F",  # Right arrow curving left
                ),
            )
        elif opt == "full":
            await self.safe_send_message(
                channel,
                self.str.get(
                    "cmd-restart-full",
                    "{emoji} Restarting bot process...",
                ).format(
                    emoji="\U0001F504",  # counterclockwise arrows
                ),
            )
        elif opt == "uppip":
            await self.safe_send_message(
                channel,
                self.str.get(
                    "cmd-restart-uppip",
                    "{emoji} Will try to upgrade required pip packages and restart the bot...",
                ).format(
                    emoji="\U0001F4E6",  # package / box
                ),
            )
        elif opt == "upgit":
            await self.safe_send_message(
                channel,
                self.str.get(
                    "cmd-restart-upgit",
                    "{emoji} Will try to update bot code with git and restart the bot...",
                ).format(
                    emoji="\U0001F5C3\uFE0F",  # card box
                ),
            )
        elif opt == "upgrade":
            await self.safe_send_message(
                channel,
                self.str.get(
                    "cmd-restart-upgrade",
                    "{emoji} Will try to upgrade everything and restart the bot...",
                ).format(
                    emoji="\U0001F310",  # globe with meridians
                ),
            )

        if _player and _player.is_paused:
            _player.resume()

        await self.disconnect_all_voice_clients()
        if opt == "soft":
            raise exceptions.RestartSignal(code=exceptions.RestartCode.RESTART_SOFT)

        if opt == "full":
            raise exceptions.RestartSignal(code=exceptions.RestartCode.RESTART_FULL)

        if opt == "upgrade":
            raise exceptions.RestartSignal(
                code=exceptions.RestartCode.RESTART_UPGRADE_ALL
            )

        if opt == "uppip":
            raise exceptions.RestartSignal(
                code=exceptions.RestartCode.RESTART_UPGRADE_PIP
            )

        if opt == "upgit":
            raise exceptions.RestartSignal(
                code=exceptions.RestartCode.RESTART_UPGRADE_GIT
            )

        return None

    async def cmd_shutdown(
        self, guild: discord.Guild, channel: MessageableChannel
    ) -> CommandResponse:
        """
        Usage:
            {command_prefix}shutdown

        Disconnects from voice channels and closes the bot process.
        """
        await self.safe_send_message(channel, "\N{WAVING HAND SIGN}")

        player = self.get_player_in(guild)
        if player and player.is_paused:
            player.resume()

        await self.disconnect_all_voice_clients()
        raise exceptions.TerminateSignal()

    async def cmd_leaveserver(
        self, val: str, leftover_args: List[str]
    ) -> CommandResponse:
        """
        Usage:
            {command_prefix}leaveserver <name/ID>

        Forces the bot to leave a server.
        When providing names, names are case-sensitive.
        """
        guild_id = 0
        guild_name = ""
        if leftover_args:
            guild_name = " ".join([val, *leftover_args])

        try:
            guild_id = int(val)
        except ValueError as e:
            if not guild_name:
                # TODO: i18n / UI stuff
                raise exceptions.CommandError("You must provide an ID or name.") from e

        if guild_id:
            leave_guild = self.get_guild(guild_id)

        if leave_guild is None:
            # Get guild by name
            leave_guild = discord.utils.get(self.guilds, name=guild_name)

        if leave_guild is None:
            raise exceptions.CommandError(
                f"No guild was found with the ID or name as `{val}`"
            )

        await leave_guild.leave()

        guild_name = leave_guild.name
        guild_owner = leave_guild.owner.name if leave_guild.owner else "Unknown"
        guild_id = leave_guild.id
        # TODO: this response doesn't make sense if the command is issued
        # from within the server being left.
        return Response(
            # TODO: i18n / UI stuff
            f"Left the guild: `{guild_name}` (Owner: `{guild_owner}`, ID: `{guild_id}`)"
        )

    @dev_only
    async def cmd_breakpoint(self) -> CommandResponse:
        """
        Do nothing but print a critical level error to the log.
        """
        log.critical("Activating debug breakpoint")
        return None

    @dev_only
    async def cmd_objgraph(
        self, channel: MessageableChannel, func: str = "most_common_types()"
    ) -> CommandResponse:
        """
        Interact with objgraph to make it spill the beans.
        """
        if not objgraph:
            raise exceptions.CommandError(
                "Could not import `objgraph`, is it installed?"
            )

        await channel.typing()

        if func == "growth":
            f = StringIO()
            objgraph.show_growth(limit=10, file=f)
            f.seek(0)
            data = f.read()
            f.close()

        elif func == "leaks":
            f = StringIO()
            objgraph.show_most_common_types(
                objects=objgraph.get_leaking_objects(), file=f
            )
            f.seek(0)
            data = f.read()
            f.close()

        elif func == "leakstats":
            data = objgraph.typestats(objects=objgraph.get_leaking_objects())

        else:
            data = eval("objgraph." + func)  # pylint: disable=eval-used

        return Response(data, codeblock="py")

    @dev_only
    async def cmd_debug(
        self, _player: Optional[MusicPlayer], *, data: str
    ) -> CommandResponse:
        """
        Evaluate or otherwise execute the python code in `data`
        """
        codeblock = "```py\n{}\n```"
        result = None

        if data.startswith("```") and data.endswith("```"):
            data = "\n".join(data.rstrip("`\n").split("\n")[1:])

        code = data.strip("` \n")

        scope = globals().copy()
        scope.update({"self": self})

        try:
            result = eval(code, scope)  # pylint: disable=eval-used
        except Exception:  # pylint: disable=broad-exception-caught
            try:
                exec(code, scope)  # pylint: disable=exec-used
            except Exception as e:  # pylint: disable=broad-exception-caught
                traceback.print_exc(chain=False)
                type_name = type(e).__name__
                return Response(f"{type_name}: {str(e)}")

        if asyncio.iscoroutine(result):
            result = await result

        return Response(codeblock.format(result))

    @owner_only
    async def cmd_checkupdates(self, channel: MessageableChannel) -> CommandResponse:
        """
        Usage:
            {command_prefix}checkupdates

        Display the current bot version and check for updates to MusicBot or dependencies.
        The option `GitUpdatesBranch` must be set to check for updates to MusicBot.
        """
        git_status = ""
        pip_status = ""
        updates = False

        await channel.typing()

        # attempt fetching git info.
        try:
            git_bin = shutil.which("git")
            if not git_bin:
                git_status = "Could not locate git executable."
                raise RuntimeError("Could not locate git executable.")

            git_cmd_branch = [git_bin, "rev-parse", "--abbrev-ref", "HEAD"]
            git_cmd_check = [git_bin, "fetch", "--dry-run"]

            # extract current git branch name.
            cmd_branch = await asyncio.create_subprocess_exec(
                *git_cmd_branch,
                stdout=asyncio.subprocess.PIPE,
                stderr=asyncio.subprocess.DEVNULL,
            )
            branch_stdout, _stderr = await cmd_branch.communicate()
            branch_name = branch_stdout.decode("utf8").strip()

            # check if fetch would update.
            cmd_check = await asyncio.create_subprocess_exec(
                *git_cmd_check,
                stdout=asyncio.subprocess.PIPE,
                stderr=asyncio.subprocess.PIPE,
            )
            check_stdout, check_stderr = await cmd_check.communicate()
            check_stdout += check_stderr
            lines = check_stdout.decode("utf8").split("\n")

            # inspect dry run for our branch name to see if there are updates.
            commit_to = ""
            for line in lines:
                parts = line.split()
                if branch_name in parts:
                    commits = line.strip().split(" ", maxsplit=1)[0]
                    _commit_at, commit_to = commits.split("..")
                    break

            if not commit_to:
                git_status = f"No updates in branch `{branch_name}` remote."
            else:
                git_status = (
                    f"New commits are available in `{branch_name}` branch remote."
                )
                updates = True
        except (OSError, ValueError, ConnectionError, RuntimeError):
            log.exception("Failed while checking for updates via git command.")
            git_status = "Error while checking, see logs for details."

        # attempt to fetch pip info.
        try:
            pip_cmd_check = [
                sys.executable,
                "-m",
                "pip",
                "install",
                "-U",
                "-r",
                "./requirements.txt",
                "--quiet",
                "--dry-run",
                "--report",
                "-",
            ]
            pip_cmd = await asyncio.create_subprocess_exec(
                *pip_cmd_check,
                stdout=asyncio.subprocess.PIPE,
                stderr=asyncio.subprocess.DEVNULL,
            )
            pip_stdout, _stderr = await pip_cmd.communicate()
            pip_json = json.loads(pip_stdout)
            pip_packages = ""
            for pkg in pip_json.get("install", []):
                meta = pkg.get("metadata", {})
                if not meta:
                    log.debug("Package missing meta in pip report.")
                    continue
                name = meta.get("name", "")
                ver = meta.get("version", "")
                if name and ver:
                    pip_packages += f"Update for `{name}` to version: `{ver}`\n"
            if pip_packages:
                pip_status = pip_packages
                updates = True
            else:
                pip_status = "No updates for dependencies found."
        except (OSError, ValueError, ConnectionError):
            log.exception("Failed to get pip update status due to some error.")
            pip_status = "Error while checking, see logs for details."

        if updates:
            header = "There are updates for MusicBot available for download."
        else:
            header = "MusicBot is totally up-to-date!"

        return Response(
            f"{header}\n\n"
            f"**Source Code Updates:**\n{git_status}\n\n"
            f"**Dependency Updates:**\n{pip_status}",
            delete_after=60,
        )

    async def cmd_botversion(self) -> CommandResponse:
        """
        Usage:
            {command_prefix}botversion

        Prints the current bot version to chat.
        """
        return Response(
            "https://github.com/Just-Some-Bots/MusicBot\n"
            f"Current version:  `{BOTVERSION}`",
            delete_after=30,
        )

    async def cmd_testready(self, channel: MessageableChannel) -> CommandResponse:
        # TODO: remove this. :)
        """
        Not a real command, and will be removed in the future.
        """
        await self.safe_send_message(channel, "!!RUN_TESTS!!", expire_in=30)
        return None

    async def on_message(self, message: discord.Message) -> None:
        """
        Event called by discord.py when any message is sent to/around the bot.
        https://discordpy.readthedocs.io/en/stable/api.html#discord.on_message
        """
        await self.wait_until_ready()

        if not message.channel:
            log.debug("Got a message with no channel, somehow:  %s", message)
            return

        if message.channel.guild:
            command_prefix = self.server_data[message.channel.guild.id].command_prefix
        else:
            command_prefix = self.config.command_prefix
        message_content = message.content.strip()
        # if the prefix is an emoji, silently remove the space often auto-inserted after it.
        # this regex will get us close enough to knowing if an unicode emoji is in the prefix...
        emoji_regex = re.compile(r"^(<a?:.+:\d+>|:.+:|[^ -~]+)$")
        if emoji_regex.match(command_prefix):
            message_content = message_content.replace(
                f"{command_prefix} ", command_prefix
            )

        if not message_content.startswith(command_prefix):
            return

        if message.author == self.user:
            log.warning("Ignoring command from myself (%s)", message.content)
            return

        if (
            message.author.bot
            and message.author.id not in self.config.bot_exception_ids
        ):
            log.warning("Ignoring command from other bot (%s)", message.content)
            return

        if (not isinstance(message.channel, discord.abc.GuildChannel)) and (
            not isinstance(message.channel, discord.abc.PrivateChannel)
        ):
            log.warning(
                "Ignoring command from channel of type:  %s", type(message.channel)
            )
            return

        command, *args = message_content.split(
            " "
        )  # Uh, doesn't this break prefixes with spaces in them (it doesn't, config parser already breaks them)
        command = command[len(command_prefix) :].lower().strip()

        # [] produce [''] which is not what we want (it break things)
        if args:
            args = " ".join(args).lstrip(" ").split(" ")
        else:
            args = []

        handler = getattr(self, "cmd_" + command, None)
        if not handler:
            # alias handler
            if self.config.usealias:
                command = self.aliases.get(command)
                handler = getattr(self, "cmd_" + command, None)
                if not handler:
                    return
            else:
                return

        if isinstance(message.channel, discord.abc.PrivateChannel):
            if not (
                message.author.id == self.config.owner_id and command == "joinserver"
            ):
                await self.safe_send_message(
                    message.channel, "You cannot use this bot in private messages."
                )
                return

        if (
            self.config.bound_channels
            and message.guild
            and message.channel.id not in self.config.bound_channels
        ):
            if self.config.unbound_servers:
                for channel in message.guild.channels:
                    if channel.id in self.config.bound_channels:
                        return
            else:
                return  # if I want to log this I just move it under the prefix check

        # check for user id or name in blacklist.
        if (
            self.config.user_blocklist.is_blocked(message.author)
            and message.author.id != self.config.owner_id
        ):
            log.warning(
                "User in block list: %s/%s  tried command: %s",
                message.author.id,
                str(message.author),
                command,
            )
            return

        log.info(
            "Message from %s/%s: %s",
            message.author.id,
            str(message.author),
            message_content.replace("\n", "\n... "),
        )

        user_permissions = self.permissions.for_user(message.author)

        argspec = inspect.signature(handler)
        params = argspec.parameters.copy()

        sentmsg = response = None

        try:
            if (
                user_permissions.ignore_non_voice
                and command in user_permissions.ignore_non_voice
            ):
                await self._check_ignore_non_voice(message)

            # populate the existing command signature args.
            handler_kwargs: Dict[str, Any] = {}
            if params.pop("message", None):
                handler_kwargs["message"] = message

            if params.pop("channel", None):
                handler_kwargs["channel"] = message.channel

            if params.pop("author", None):
                handler_kwargs["author"] = message.author

            if params.pop("guild", None):
                handler_kwargs["guild"] = message.guild

            # this is the player-required arg, it prompts to be summoned if not already in voice.
            # or otherwise denies use if non-guild voice is used.
            if params.pop("player", None):
                # however, it needs a voice channel to connect to.
                if (
                    isinstance(message.author, discord.Member)
                    and message.guild
                    and message.author.voice
                    and message.author.voice.channel
                ):
                    handler_kwargs["player"] = await self.get_player(
                        message.author.voice.channel
                    )
                else:
                    # TODO: enable ignore-non-voice commands to work here
                    # by looking for the first available VC if author has none.
                    raise exceptions.CommandError(
                        "This command requires you to be in a Guild Voice channel."
                    )

            # this is the optional-player arg.
            if params.pop("_player", None):
                if message.guild:
                    handler_kwargs["_player"] = self.get_player_in(message.guild)
                else:
                    handler_kwargs["_player"] = None

            if params.pop("permissions", None):
                handler_kwargs["permissions"] = user_permissions

            # this arg only works in guilds.
            if params.pop("user_mentions", None):
                if message.guild:
                    handler_kwargs["user_mentions"] = list(
                        map(message.guild.get_member, message.raw_mentions)
                    )
                else:
                    handler_kwargs["user_mentions"] = []

            # this arg only works in guilds.
            if params.pop("channel_mentions", None):
                if message.guild:
                    handler_kwargs["channel_mentions"] = list(
                        map(message.guild.get_channel, message.raw_channel_mentions)
                    )
                else:
                    handler_kwargs["channel_mentions"] = []

            if params.pop("voice_channel", None):
                if message.guild:
                    handler_kwargs["voice_channel"] = (
                        message.guild.me.voice.channel
                        if message.guild.me.voice
                        else None
                    )
                else:
                    handler_kwargs["voice_channel"] = None

            if params.pop("leftover_args", None):
                handler_kwargs["leftover_args"] = args

            args_expected = []
            for key, param in list(params.items()):
                # parse (*args) as a list of args
                if param.kind == param.VAR_POSITIONAL:
                    handler_kwargs[key] = args
                    params.pop(key)
                    continue

                # parse (*, args) as args rejoined as a string
                # multiple of these arguments will have the same value
                if param.kind == param.KEYWORD_ONLY and param.default == param.empty:
                    handler_kwargs[key] = " ".join(args)
                    params.pop(key)
                    continue

                doc_key = (
                    f"[{key}={param.default}]"
                    if param.default is not param.empty
                    else key
                )
                args_expected.append(doc_key)

                # Ignore keyword args with default values when the command had no arguments
                if not args and param.default is not param.empty:
                    params.pop(key)
                    continue

                # Assign given values to positional arguments
                if args:
                    arg_value = args.pop(0)
                    handler_kwargs[key] = arg_value
                    params.pop(key)

            # Test non-owners for command permissions.
            if message.author.id != self.config.owner_id:
                user_permissions.can_use_command(command)

            # Invalid usage, return docstring
            if params:
                docs = getattr(handler, "__doc__", None)
                if not docs:
                    doc_args = " ".join(args_expected)
                    docs = f"Usage: {command_prefix}{command} {doc_args}"

                docs = dedent(docs).format(command_prefix=command_prefix)
                await self.safe_send_message(
                    message.channel,
                    f"```\n{docs}\n```",
                    expire_in=60,
                )
                return

            response = await handler(**handler_kwargs)
            if response and isinstance(response, Response):
                if (
                    not isinstance(response.content, discord.Embed)
                    and self.config.embeds
                ):
                    content = self._gen_embed()
                    content.title = command
                    content.description = response.content

                    if response.reply:
                        content.description = (
                            f"{message.author.mention} {content.description}"
                        )
                    sentmsg = await self.safe_send_message(
                        message.channel,
                        content,
                        expire_in=(
                            response.delete_after if self.config.delete_messages else 0
                        ),
                        also_delete=message if self.config.delete_invoking else None,
                    )

                else:
                    contents = response.content
                    if response.reply:
                        contents = f"{message.author.mention}: {contents}"

                    sentmsg = await self.safe_send_message(
                        message.channel,
                        contents,
                        expire_in=(
                            response.delete_after if self.config.delete_messages else 0
                        ),
                        also_delete=message if self.config.delete_invoking else None,
                    )

        except (
            exceptions.CommandError,
            exceptions.HelpfulError,
            exceptions.ExtractionError,
        ) as e:
            log.error(
                "Error in %s: %s: %s",
                command,
                e.__class__.__name__,
                e.message,
                exc_info=True,
            )

            expirein = e.expire_in if self.config.delete_messages else 0
            alsodelete = message if self.config.delete_invoking else None

            if self.config.embeds:
                content = self._gen_embed()
                content.add_field(name="Error", value=e.message, inline=False)
                content.colour = discord.Colour(13369344)

                await self.safe_send_message(
                    message.channel, content, expire_in=expirein, also_delete=alsodelete
                )

            else:
                contents = f"```\n{e.message}\n```"

                await self.safe_send_message(
                    message.channel,
                    contents,
                    expire_in=expirein,
                    also_delete=alsodelete,
                )

        except exceptions.Signal:
            raise

        except Exception:  # pylint: disable=broad-exception-caught
            log.error("Exception in on_message", exc_info=True)
            if self.config.debug_mode:
                tb_str = traceback.format_exc()
                await self.safe_send_message(message.channel, f"```\n{tb_str}\n```")

        finally:
            if not sentmsg and not response and self.config.delete_invoking:
                await asyncio.sleep(5)
                await self.safe_delete_message(message, quiet=True)

    async def gen_cmd_list(
        self, message: discord.Message, list_all_cmds: bool = False
    ) -> List[str]:
        """
        Return a list of valid command names, without prefix, for the given message author.
        Commands marked with @dev_cmd are never included.

        Param `list_all_cmds` set True will list commands regardless of permission restrictions.
        """
        commands = []
        for att in dir(self):
            # This will always return at least cmd_help, since they needed perms to run this command
            if att.startswith("cmd_") and not hasattr(getattr(self, att), "dev_cmd"):
                user_permissions = self.permissions.for_user(message.author)
                command_name = att.replace("cmd_", "").lower()
                whitelist = user_permissions.command_whitelist
                blacklist = user_permissions.command_blacklist
                if list_all_cmds:
                    commands.append(command_name)

                elif blacklist and command_name in blacklist:
                    pass

                elif whitelist and command_name not in whitelist:
                    pass

                else:
                    commands.append(command_name)
        return commands

    async def on_inactivity_timeout_expired(
        self, voice_channel: VoiceableChannel
    ) -> None:
        """
        A generic event called by MusicBot when configured channel or player
        activity timers reach their end.
        """
        guild = voice_channel.guild

        if voice_channel:
            last_np_msg = self.server_data[guild.id].last_np_msg
            if last_np_msg is not None and last_np_msg.channel:
                channel = last_np_msg.channel
                if self.config.embeds:
                    embed = self._gen_embed()
                    embed.title = "Leaving voice channel"
                    embed.description = (
                        f"Leaving voice channel {voice_channel.name} due to inactivity."
                    )
                    await self.safe_send_message(channel, embed, expire_in=30)
                else:
                    await self.safe_send_message(
                        channel,
                        f"Leaving voice channel {voice_channel.name} in due to inactivity.",
                        expire_in=30,
                    )

            log.info(
                "Leaving voice channel %s in %s due to inactivity.",
                voice_channel.name,
                voice_channel.guild,
            )
            await self.disconnect_voice_client(guild)

    async def on_voice_state_update(
        self,
        member: discord.Member,
        before: discord.VoiceState,
        after: discord.VoiceState,
    ) -> None:
        """
        Event called by discord.py when a VoiceClient changes state in any way.
        https://discordpy.readthedocs.io/en/stable/api.html#discord.on_voice_state_update
        """
        if not self.init_ok:
            log.warning("before init_ok")  # TODO: remove after coverage testing
            return  # Ignore stuff before ready

        if not self.is_ready():
            # TODO: remove after coverage testing
            log.warning("before is_ready")

        if self.config.leave_inactive_channel:
            guild = member.guild
            event = self.server_data[guild.id].get_event("inactive_vc_timer")

            if before.channel and self.user in before.channel.members:
                if str(before.channel.id) in str(self.config.autojoin_channels):
                    log.info(
                        "Ignoring %s in %s as it is a bound voice channel.",
                        before.channel.name,
                        before.channel.guild,
                    )

                elif is_empty_voice_channel(
                    before.channel, include_bots=self.config.bot_exception_ids
                ):
                    log.info(
                        "%s has been detected as empty. Handling timeouts.",
                        before.channel.name,
                    )
                    self.loop.create_task(self.handle_vc_inactivity(guild))
            elif after.channel and member != self.user:
                if self.user in after.channel.members:
                    if event.is_active():
                        # Added to not spam the console with the message for every person that joins
                        log.info(
                            "A user joined %s, cancelling timer.",
                            after.channel.name,
                        )
                    event.set()

            if (
                member == self.user and before.channel and after.channel
            ):  # bot got moved from channel to channel
                # if not any(not user.bot for user in after.channel.members):
                if is_empty_voice_channel(
                    after.channel, include_bots=self.config.bot_exception_ids
                ):
                    log.info(
                        "The bot got moved and the voice channel %s is empty. Handling timeouts.",
                        after.channel.name,
                    )
                    self.loop.create_task(self.handle_vc_inactivity(guild))
                else:
                    if event.is_active():
                        log.info(
                            "The bot got moved and the voice channel %s is not empty.",
                            after.channel.name,
                        )
                        event.set()

        if (
            member == self.user and not after.channel and before.channel
        ):  # if bot was disconnected from channel
            await self.disconnect_voice_client(before.channel.guild)
            return

        if before.channel:
            player = self.get_player_in(before.channel.guild)
            if player:
                self._handle_guild_auto_pause(player)
        if after.channel:
            player = self.get_player_in(after.channel.guild)
            if player:
                self._handle_guild_auto_pause(player)

    async def on_guild_join(self, guild: discord.Guild) -> None:
        """
        Event called by discord.py when the bot joins a new guild.
        https://discordpy.readthedocs.io/en/stable/api.html#discord.on_guild_join
        """
        log.info("Bot has been added to guild: %s", guild.name)

        # Leave guilds if the owner is not a member and configured to do so.
        if self.config.leavenonowners:
            # Get the owner so we can notify them of the leave via DM.
            owner = self._get_owner_member()
            if owner:
                # check for the owner in the guild.
                check = guild.get_member(owner.id)
                if check is None:
                    await guild.leave()
                    log.info(
                        "Left guild '%s' due to bot owner not found.",
                        guild.name,
                    )
                    await owner.send(
                        self.str.get(
                            "left-no-owner-guilds",
                            "Left `{}` due to bot owner not being found in it.",
                        ).format(guild.name)
                    )

        log.debug("Creating data folder for guild %s", guild.id)
        pathlib.Path(f"data/{guild.id}/").mkdir(exist_ok=True)

    async def on_guild_remove(self, guild: discord.Guild) -> None:
        """
        Event called by discord.py when the bot is removed from a guild or a guild is deleted.
        https://discordpy.readthedocs.io/en/stable/api.html#discord.on_guild_remove
        """
        log.info("Bot has been removed from guild: %s", guild.name)
        log.debug("Updated guild list:")
        for s in self.guilds:
            log.debug(" - %s", s.name)

        if guild.id in self.players:
            self.players.pop(guild.id).kill()

    async def on_guild_available(self, guild: discord.Guild) -> None:
        """
        Event called by discord.py when a guild becomes available.
        https://discordpy.readthedocs.io/en/stable/api.html#discord.on_guild_available
        """
        if not self.init_ok:
            return  # Ignore pre-ready events

        log.debug('Guild "%s" has become available.', guild.name)

        player = self.get_player_in(guild)

        if player and player.is_paused:
            av_paused = self.server_data[guild.id].availability_paused

            if av_paused:
                log.debug(
                    'Resuming player in "%s" due to availability.',
                    guild.name,
                )
                self.server_data[guild.id].availability_paused = False
                player.resume()

    async def on_guild_unavailable(self, guild: discord.Guild) -> None:
        """
        Event called by discord.py when a guild becomes unavailable.
        https://discordpy.readthedocs.io/en/stable/api.html#discord.on_guild_unavailable
        """
        if not self.init_ok:
            return  # Ignore pre-ready events.

        log.debug('Guild "%s" has become unavailable.', guild.name)

        player = self.get_player_in(guild)

        if player and player.is_playing:
            log.debug(
                'Pausing player in "%s" due to unavailability.',
                guild.name,
            )
            self.server_data[guild.id].availability_paused = True
            player.pause()

    async def on_guild_update(
        self, before: discord.Guild, after: discord.Guild
    ) -> None:
        """
        Event called by discord.py when guild properties are updated.
        https://discordpy.readthedocs.io/en/stable/api.html#discord.on_guild_update
        """
        log.info("Guild update for:  %s", before)
        diff = instance_diff(before, after)
        for attr, vals in diff.items():
            log.everythinng(  # type: ignore[attr-defined]
                "Guild Update - attribute '%s' is now:  %s  -- was:  %s",
                attr,
                vals[0],
                vals[1],
            )

        # TODO: replace this with utils.objdiff() or remove both
        for name in set(getattr(before, "__slotnames__")):
            a_val = getattr(after, name, None)
            b_val = getattr(before, name, None)
            if b_val != a_val:
                log.everything(  # type: ignore[attr-defined]
                    f"Guild attribute {name} is now: {a_val}  -- Was: {b_val}"
                )

    async def on_guild_channel_update(
        self, before: discord.abc.GuildChannel, after: discord.abc.GuildChannel
    ) -> None:
        """
        Event called by discord.py when a guild channel is updated.
        https://discordpy.readthedocs.io/en/stable/api.html#discord.on_guild_channel_update
        """
        log.info("Channel update for:  %s", before)
        diff = instance_diff(before, after)
        for attr, vals in diff.items():
            log.everythinng(  # type: ignore[attr-defined]
                "Guild Channel Update - attribute '%s' is now:  %s  -- was:  %s",
                attr,
                vals[0],
                vals[1],
            )

        # TODO: replace this with objdiff() or remove both.
        for name in set(getattr(before, "__slotnames__")):
            a_val = getattr(after, name, None)
            b_val = getattr(before, name, None)
            if b_val != a_val:
                log.everything(  # type: ignore[attr-defined]
                    f"Channel attribute {name} is now: {a_val}  -- Was: {b_val}"
                )<|MERGE_RESOLUTION|>--- conflicted
+++ resolved
@@ -1873,16 +1873,11 @@
         if self.config.show_config_at_start:
             self._on_ready_log_configs()
 
-<<<<<<< HEAD
-        # we do this after the config list because it's a lot easier to notice here
-        if self.config.missing_keys:
-=======
         # we do this after the config stuff because it's a lot easier to notice here
         if self.config.register.ini_missing_options:
             missing_list = "\n".join(
                 str(o) for o in self.config.register.ini_missing_options
             )
->>>>>>> f2e43ddc
             conf_warn = exceptions.HelpfulError(
                 preface="Detected missing config options!",
                 issue=(
@@ -1890,10 +1885,7 @@
                     f"Here is a list of options we think are missing:\n{missing_list}"
                 ),
                 solution="Check the example_options.ini file for newly added options and copy them to your config.",
-<<<<<<< HEAD
-=======
-                footnote="The bot will continue executing in 3 seconds.  You can also use the `config` command to sort this out.",
->>>>>>> f2e43ddc
+                footnote="You can also use the `config` command to set the missing options.",
             )
             log.warning(str(conf_warn)[1:])
 
