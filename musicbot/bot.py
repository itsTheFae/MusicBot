--- conflicted
+++ resolved
@@ -161,11 +161,7 @@
         self.permissions = Permissions(self._perms_file)
         # Set the owner ID in case it wasn't auto...
         self.permissions.set_owner_id(self.config.owner_id)
-<<<<<<< HEAD
         self.str = I18nJson(self.config.i18n_file)
-=======
-        self.str = Json(self.config.i18n_file)
->>>>>>> 4c1326f8
 
         if self.config.usealias:
             self.aliases = Aliases(aliases_file)
@@ -276,7 +272,6 @@
         if self.logout_called:
             log.noise("Network ping test is closing down.")  # type: ignore[attr-defined]
             return
-<<<<<<< HEAD
 
         # Resolve the given target to speed up pings.
         ping_target = self._ping_peer_addr
@@ -426,157 +421,6 @@
                 player.resume()
             player.guild_or_net_unavailable = False
 
-=======
-
-        # Resolve the given target to speed up pings.
-        ping_target = self._ping_peer_addr
-        if not self._ping_peer_addr:
-            try:
-                ai = socket.getaddrinfo(DEFAULT_PING_TARGET, 80)
-                self._ping_peer_addr = ai[0][4][0]
-                ping_target = self._ping_peer_addr
-            except OSError:
-                log.warning("Could not resolve ping target.")
-                ping_target = DEFAULT_PING_TARGET
-
-        # Make a ping test using sys ping command or http request.
-        if self._ping_use_http:
-            ping_status = await self._test_network_via_http(ping_target)
-        else:
-            ping_status = await self._test_network_via_ping(ping_target)
-            if self._ping_use_http:
-                ping_status = await self._test_network_via_http(ping_target)
-
-        # Ping success, network up.
-        if ping_status == 0:
-            if self.network_outage:
-                self.on_network_up()
-            self.network_outage = False
-
-        # Ping failed, network down.
-        else:
-            if not self.network_outage:
-                self.on_network_down()
-            self.network_outage = True
-
-        # Sleep before next ping.
-        try:
-            if not self._ping_use_http:
-                await asyncio.sleep(DEFAULT_PING_SLEEP)
-            else:
-                await asyncio.sleep(FALLBACK_PING_SLEEP)
-        except asyncio.exceptions.CancelledError:
-            log.noise("Network ping test cancelled.")  # type: ignore[attr-defined]
-            return
-
-        # set up the next ping task if possible.
-        if self.loop and not self.logout_called:
-            self.loop.create_task(self._test_network(), name="MB_PingTest")
-
-    async def _test_network_via_http(self, ping_target: str) -> int:
-        """
-        This method is used as a fall-back if system ping commands are not available.
-        It will make use of current aiohttp session to make a HEAD request for the
-        given `ping_target` and a file defined by DEFAULT_PING_HTTP_URI.
-        """
-        if not self.session:
-            log.warning("Network testing via HTTP does not have a session to borrow.")
-            # As we cannot test it, assume network is up.
-            return 0
-
-        try:
-            ping_host = f"http://{ping_target}{DEFAULT_PING_HTTP_URI}"
-            async with self.session.head(ping_host, timeout=FALLBACK_PING_TIMEOUT):
-                return 0
-        except (aiohttp.ClientError, asyncio.exceptions.TimeoutError, OSError):
-            return 1
-
-    async def _test_network_via_ping(self, ping_target: str) -> int:
-        """
-        This method constructs a ping command to use as a system call.
-        If ping cannot be found or is not permitted, the fall-back flag
-        will be set by this function, and subsequent ping tests will use
-        HTTP ping testing method instead.
-        """
-        # Make a ping call based on OS.
-        if not hasattr(self, "_mb_ping_exe_path"):
-            ping_path = shutil.which("ping")
-            if not ping_path:
-                log.warning("Could not locate `ping` executable in your environment.")
-                ping_path = "ping"
-            setattr(self, "_mb_ping_exe_path", ping_path)
-        else:
-            ping_path = getattr(self, "_mb_ping_exe_path", "ping")
-
-        ping_cmd: List[str] = []
-        if os.name == "nt":
-            # Windows ping -w uses milliseconds.
-            t = 1000 * DEFAULT_PING_TIMEOUT
-            ping_cmd = [ping_path, "-n", "1", "-w", str(t), ping_target]
-        else:
-            t = DEFAULT_PING_TIMEOUT
-            ping_cmd = [ping_path, "-c", "1", "-w", str(t), ping_target]
-
-        # execute the ping command.
-        try:
-            p = await asyncio.create_subprocess_exec(
-                ping_cmd[0],
-                *ping_cmd[1:],
-                stdout=asyncio.subprocess.DEVNULL,
-                stderr=asyncio.subprocess.DEVNULL,
-            )
-            ping_status = await p.wait()
-        except FileNotFoundError:
-            log.error(
-                "MusicBot could not locate a `ping` command path.  Will attempt to use HTTP ping instead."
-                "\nMusicBot tried the following command:   %s"
-                "\nYou should enable ping in your system or container environment for best results."
-                "\nAlternatively disable network checking via config.",
-                " ".join(ping_cmd),
-            )
-            self._ping_use_http = True
-            return 1
-        except PermissionError:
-            log.error(
-                "MusicBot was denied permission to execute the `ping` command.  Will attempt to use HTTP ping instead."
-                "\nMusicBot tried the following command:   %s"
-                "\nYou should enable ping in your system or container environment for best results."
-                "\nAlternatively disable network checking via config.",
-                " ".join(ping_cmd),
-            )
-            self._ping_use_http = True
-            return 1
-        except OSError:
-            log.error(
-                "Your environment may not allow the `ping` system command.  Will attempt to use HTTP ping instead."
-                "\nMusicBot tried the following command:   %s"
-                "\nYou should enable ping in your system or container environment for best results."
-                "\nAlternatively disable network checking via config.",
-                " ".join(ping_cmd),
-                exc_info=self.config.debug_mode,
-            )
-            self._ping_use_http = True
-            return 1
-        return ping_status
-
-    def on_network_up(self) -> None:
-        """
-        Event called by MusicBot when it detects network returned from outage.
-        """
-        log.info("MusicBot detected network is available again.")
-        for gid, player in self.players.items():
-            if player.is_paused and not player.paused_auto:
-                if not player.voice_client.is_connected():
-                    log.warning(
-                        "VoiceClient is not connected, waiting to resume MusicPlayer..."
-                    )
-                    continue
-                log.info("Resuming playback of player:  (%s) %s", gid, repr(player))
-                player.guild_or_net_unavailable = False
-                player.resume()
-            player.guild_or_net_unavailable = False
-
->>>>>>> 4c1326f8
     def on_network_down(self) -> None:
         """
         Event called by MusicBot when it detects network outage.
@@ -660,15 +504,12 @@
                     )
                 channel_map[guild] = guild.me.voice.channel
                 resuming = True
-<<<<<<< HEAD
 
             # Check for follow-user mode on resume.
             follow_user = self.server_data[guild.id].follow_user
             if from_resume and follow_user:
                 if follow_user.voice and follow_user.voice.channel:
                     channel_map[guild] = follow_user.voice.channel
-=======
->>>>>>> 4c1326f8
 
             # Check if we should auto-summon to the owner, but only on startup.
             if self.config.auto_summon and not from_resume:
@@ -2025,7 +1866,6 @@
             while True:
                 if self.logout_called:
                     break
-
                 if self._os_signal is None:
                     try:
                         await asyncio.sleep(1)
@@ -2050,7 +1890,6 @@
         the start of run_musicbot().
         This allows MusicBot to handle external signals and triggering a clean
         shutdown of MusicBot in response to them.
-<<<<<<< HEAD
 
         It essentially just calls logout, and the rest of MusicBot tear-down is
         finished up in `MusicBot.run_musicbot()` instead.
@@ -2077,34 +1916,6 @@
         # Windows specifically needs some help with signals.
         self._setup_windows_signal_handler()
 
-=======
-
-        It essentially just calls logout, and the rest of MusicBot tear-down is
-        finished up in `MusicBot.run_musicbot()` instead.
-
-        Signals handled here are registered with the event loop in run.py.
-        """
-        # This print facilitates putting '^C' on its own line in the terminal.
-        print()
-        log.warning("Caught a signal from the OS: %s", sig.name)
-
-        try:
-            if self and not self.logout_called:
-                log.info("Disconnecting and closing down MusicBot...")
-                await self.logout()
-        except Exception as e:
-            log.exception("Exception thrown while handling interrupt signal!")
-            raise KeyboardInterrupt() from e
-
-    async def run_musicbot(self) -> None:
-        """
-        This method is to be used in an event loop to start the MusicBot.
-        It handles cleanup of bot session, while the event loop is closed separately.
-        """
-        # Windows specifically needs some help with signals.
-        self._setup_windows_signal_handler()
-
->>>>>>> 4c1326f8
         # handle start up and teardown.
         try:
             await self.start(*self.config.auth)
@@ -2379,7 +2190,6 @@
                 vc_chlist.add(ch)
                 # Add the channel to guild-specific auto-join slot.
                 self.server_data[ch.guild.id].auto_join_channel = ch
-<<<<<<< HEAD
 
             # Update config data to be reliable later.
             self.config.autojoin_channels.difference_update(invalids)
@@ -2472,11 +2282,6 @@
         with open(names_path, "w", encoding="utf8") as f:
             for guild in sorted(self.guilds, key=lambda s: int(s.id)):
                 f.write(f"{guild.id}: {guild.name}\n")
-=======
-
-            # Update config data to be reliable later.
-            self.config.autojoin_channels.difference_update(invalids)
->>>>>>> 4c1326f8
 
         self.filecache.delete_old_audiocache(remove_dir=True)
 
@@ -2490,7 +2295,6 @@
         log.debug("Validating permissions config")
         await self.permissions.async_validate(self)
 
-<<<<<<< HEAD
     def _on_ready_log_configs(self) -> None:
         """
         Shows information about configs, including missing keys.
@@ -2593,199 +2397,6 @@
         )
         print(flush=True)
 
-=======
-        # Display and log the config settings.
-        if self.config.show_config_at_start:
-            self._on_ready_log_configs()
-
-        # we do this after the config stuff because it's a lot easier to notice here
-        if self.config.register.ini_missing_options:
-            missing_list = "\n".join(
-                sorted(str(o) for o in self.config.register.ini_missing_options)
-            )
-            conf_warn = exceptions.HelpfulError(
-                preface="Detected missing config options!",
-                issue=(
-                    "Your config file is missing some options. Defaults will be used for this session.\n"
-                    f"Here is a list of options we think are missing:\n{missing_list}"
-                ),
-                solution="Check the example_options.ini file for newly added options and copy them to your config.",
-                footnote="You can also use the `config` command to set the missing options.",
-            )
-            log.warning(str(conf_warn)[1:])
-
-        # Pre-load guild specific data / options.
-        # TODO:  probably change this later for better UI/UX.
-        if self.config.enable_options_per_guild:
-            for guild in self.guilds:
-                # Triggers on-demand task to load data from disk.
-                self.server_data[guild.id].is_ready()
-                # context switch to give scheduled task an execution window.
-                await asyncio.sleep(0)
-
-    async def _on_ready_always(self) -> None:
-        """
-        A version of on_ready that will be called on every event.
-        """
-        if self.on_ready_count > 0:
-            log.debug("Event on_ready has fired %s times", self.on_ready_count)
-        self.loop.create_task(self._on_ready_call_later())
-
-    async def _on_ready_call_later(self) -> None:
-        """
-        A collection of calls scheduled for execution by _on_ready_once
-        """
-        await self.update_now_playing_status()
-        await self._auto_join_channels()
-
-    async def _on_ready_sanity_checks(self) -> None:
-        """
-        Run all sanity checks that should be run in/just after on_ready event.
-        """
-        # Ensure AppInfo is loaded.
-        if not self.cached_app_info:
-            log.debug("Getting application info.")
-            self.cached_app_info = await self.application_info()
-
-        # Ensure folders exist
-        await self._on_ready_ensure_env()
-
-        # TODO: Server permissions check
-        # TODO: pre-expand playlists in autoplaylist?
-
-        # Ensure configs are valid / auto OwnerID is updated.
-        await self._on_ready_validate_configs()
-
-    async def _on_ready_ensure_env(self) -> None:
-        """
-        Startup check to make sure guild/server specific directories are
-        available in the data directory.
-        Additionally populate a text file to map guild ID to their names.
-        """
-        log.debug("Ensuring data folders exist")
-        for guild in self.guilds:
-            self.config.data_path.joinpath(str(guild.id)).mkdir(exist_ok=True)
-
-        names_path = self.config.data_path.joinpath(DATA_FILE_SERVERS)
-        with open(names_path, "w", encoding="utf8") as f:
-            for guild in sorted(self.guilds, key=lambda s: int(s.id)):
-                f.write(f"{guild.id}: {guild.name}\n")
-
-        self.filecache.delete_old_audiocache(remove_dir=True)
-
-    async def _on_ready_validate_configs(self) -> None:
-        """
-        Startup check to handle late validation of config and permissions.
-        """
-        log.debug("Validating config")
-        await self.config.async_validate(self)
-
-        log.debug("Validating permissions config")
-        await self.permissions.async_validate(self)
-
-    def _on_ready_log_configs(self) -> None:
-        """
-        Shows information about configs, including missing keys.
-        No validation is done in this method, only display/logs.
-        """
-
-        print(flush=True)
-        log.info("Options:")
-
-        log.info("  Command prefix: %s", self.config.command_prefix)
-        log.info("  Default volume: %d%%", int(self.config.default_volume * 100))
-        log.info(
-            "  Skip threshold: %d votes or %.0f%%",
-            self.config.skips_required,
-            (self.config.skip_ratio_required * 100),
-        )
-        log.info(
-            "  Now Playing @mentions: %s",
-            ["Disabled", "Enabled"][self.config.now_playing_mentions],
-        )
-        log.info("  Auto-Summon: %s", ["Disabled", "Enabled"][self.config.auto_summon])
-        log.info(
-            "  Auto-Playlist: %s (order: %s)",
-            ["Disabled", "Enabled"][self.config.auto_playlist],
-            ["sequential", "random"][self.config.auto_playlist_random],
-        )
-        log.info("  Auto-Pause: %s", ["Disabled", "Enabled"][self.config.auto_pause])
-        log.info(
-            "  Delete Messages: %s",
-            ["Disabled", "Enabled"][self.config.delete_messages],
-        )
-        if self.config.delete_messages:
-            log.info(
-                "    Delete Invoking: %s",
-                ["Disabled", "Enabled"][self.config.delete_invoking],
-            )
-            log.info(
-                "    Delete Nowplaying: %s",
-                ["Disabled", "Enabled"][self.config.delete_nowplaying],
-            )
-        log.info("  Debug Mode: %s", ["Disabled", "Enabled"][self.config.debug_mode])
-        log.info(
-            "  Downloaded songs will be %s",
-            ["deleted", "saved"][self.config.save_videos],
-        )
-        if self.config.save_videos and self.config.storage_limit_days:
-            log.info("    Delete if unused for %d days", self.config.storage_limit_days)
-        if self.config.save_videos and self.config.storage_limit_bytes:
-            size = format_size_from_bytes(self.config.storage_limit_bytes)
-            log.info("    Delete if size exceeds %s", size)
-
-        if self.config.status_message:
-            log.info("  Status message: %s", self.config.status_message)
-        log.info(
-            "  Write current songs to file: %s",
-            ["Disabled", "Enabled"][self.config.write_current_song],
-        )
-        log.info(
-            "  Author insta-skip: %s",
-            ["Disabled", "Enabled"][self.config.allow_author_skip],
-        )
-        log.info("  Embeds: %s", ["Disabled", "Enabled"][self.config.embeds])
-        log.info(
-            "  Spotify integration: %s",
-            ["Disabled", "Enabled"][self.config.spotify_enabled],
-        )
-        log.info("  Legacy skip: %s", ["Disabled", "Enabled"][self.config.legacy_skip])
-        log.info(
-            "  Leave non owners: %s",
-            ["Disabled", "Enabled"][self.config.leavenonowners],
-        )
-        log.info(
-            "  Leave inactive VC: %s",
-            ["Disabled", "Enabled"][self.config.leave_inactive_channel],
-        )
-        if self.config.leave_inactive_channel:
-            log.info(
-                "    Timeout: %s seconds",
-                self.config.leave_inactive_channel_timeout,
-            )
-        log.info(
-            "  Leave at song end/empty queue: %s",
-            ["Disabled", "Enabled"][self.config.leave_after_queue_empty],
-        )
-        log.info(
-            "  Leave when player idles: %s",
-            "Disabled" if self.config.leave_player_inactive_for == 0 else "Enabled",
-        )
-        if self.config.leave_player_inactive_for:
-            log.info("    Timeout: %d seconds", self.config.leave_player_inactive_for)
-        log.info("  Self Deafen: %s", ["Disabled", "Enabled"][self.config.self_deafen])
-        log.info(
-            "  Per-server command prefix: %s",
-            ["Disabled", "Enabled"][self.config.enable_options_per_guild],
-        )
-        log.info("  Search List: %s", ["Disabled", "Enabled"][self.config.searchlist])
-        log.info(
-            "  Round Robin Queue: %s",
-            ["Disabled", "Enabled"][self.config.round_robin_queue],
-        )
-        print(flush=True)
-
->>>>>>> 4c1326f8
     def _gen_embed(self) -> discord.Embed:
         """Provides a basic template for embeds"""
         e = discord.Embed()
@@ -5860,7 +5471,6 @@
             if opt.editable:
                 default = f"\nBy default this option is set to: {opt.default}"
             return Response(
-<<<<<<< HEAD
                 f"**Option:** `{opt}`\n{opt.comment}{default}",
                 delete_after=60,
             )
@@ -5930,394 +5540,6 @@
                 delete_after=30,
             )
 
-=======
-                self.str.get("cmd-volume-current", "Current volume: `%s%%`")
-                % int(player.volume * 100),
-                reply=True,
-                delete_after=20,
-            )
-
-        relative = False
-        if new_volume[0] in "+-":
-            relative = True
-
-        try:
-            int_volume = int(new_volume)
-
-        except ValueError as e:
-            raise exceptions.CommandError(
-                self.str.get(
-                    "cmd-volume-invalid", "`{0}` is not a valid number"
-                ).format(new_volume),
-                expire_in=20,
-            ) from e
-
-        vol_change = 0
-        if relative:
-            vol_change = int_volume
-            int_volume += int(player.volume * 100)
-
-        old_volume = int(player.volume * 100)
-
-        if 0 < int_volume <= 100:
-            player.volume = int_volume / 100.0
-
-            return Response(
-                self.str.get("cmd-volume-reply", "Updated volume from **%d** to **%d**")
-                % (old_volume, int_volume),
-                reply=True,
-                delete_after=20,
-            )
-
-        if relative:
-            raise exceptions.CommandError(
-                self.str.get(
-                    "cmd-volume-unreasonable-relative",
-                    "Unreasonable volume change provided: {}{:+} -> {}%.  Provide a change between {} and {:+}.",
-                ).format(
-                    old_volume,
-                    vol_change,
-                    old_volume + vol_change,
-                    1 - old_volume,
-                    100 - old_volume,
-                ),
-                expire_in=20,
-            )
-
-        raise exceptions.CommandError(
-            self.str.get(
-                "cmd-volume-unreasonable-absolute",
-                "Unreasonable volume provided: {}%. Provide a value between 1 and 100.",
-            ).format(new_volume),
-            expire_in=20,
-        )
-
-    async def cmd_speed(
-        self, guild: discord.Guild, player: MusicPlayer, new_speed: str = ""
-    ) -> CommandResponse:
-        """
-        Usage:
-            {command_prefix}speed [rate]
-
-        Apply a speed to the currently playing track.
-        The rate must be between 0.5 and 100.0 due to ffmpeg limits.
-        Stream playback does not support speed adjustments.
-        """
-        if not player.current_entry:
-            raise exceptions.CommandError(
-                "No track is playing, cannot set speed.\n"
-                "Use the config command to set a default playback speed.",
-                expire_in=30,
-            )
-
-        if not isinstance(
-            player.current_entry, (URLPlaylistEntry, LocalFilePlaylistEntry)
-        ):
-            raise exceptions.CommandError(
-                "Speed cannot be applied to streamed media.",
-                expire_in=30,
-            )
-
-        if not new_speed:
-            raise exceptions.CommandError(
-                "You must provide a speed to set.",
-                expire_in=30,
-            )
-
-        try:
-            speed = float(new_speed)
-            if speed < 0.5 or speed > 100.0:
-                raise ValueError("Value out of range.")
-        except (ValueError, TypeError) as e:
-            raise exceptions.CommandError(
-                "The speed you proivded is invalid. Use a number between 0.5 and 100.",
-                expire_in=30,
-            ) from e
-
-        # Set current playback progress and speed then restart playback.
-        entry = player.current_entry
-        entry.set_start_time(player.progress)
-        entry.set_playback_speed(speed)
-        player.playlist.insert_entry_at_index(0, entry)
-
-        # handle history playlist updates.
-        if (
-            self.config.enable_queue_history_global
-            or self.config.enable_queue_history_guilds
-        ):
-            self.server_data[guild.id].current_playing_url = ""
-
-        player.skip()
-
-        return Response(
-            f"Setting playback speed to `{speed:.3f}` for current track.",
-            delete_after=30,
-        )
-
-    @owner_only
-    async def cmd_config(
-        self,
-        user_mentions: UserMentions,
-        channel_mentions: List[discord.abc.GuildChannel],
-        option: str,
-        leftover_args: List[str],
-    ) -> CommandResponse:
-        """
-        Usage:
-            {command_prefix}config missing
-                Shows help text about any missing config options.
-
-            {command_prefix}config diff
-                Lists the names of options which have been changed since loading config file.
-
-            {command_prefix}config list
-                List the available config options and their sections.
-
-            {command_prefix}config reload
-                Reload the options.ini file from disk.
-
-            {command_prefix}config help [Section] [Option]
-                Shows help text for a specific option.
-
-            {command_prefix}config show [Section] [Option]
-                Display the current value of the option.
-
-            {command_prefix}config save [Section] [Option]
-                Saves the current current value to the options file.
-
-            {command_prefix}config set [Section] [Option] [value]
-                Validates the option and sets the config for the session, but not to file.
-
-        This command allows management of MusicBot config options file.
-        """
-        if user_mentions and channel_mentions:
-            raise exceptions.CommandError(
-                "Config cannot use channel and user mentions at the same time.",
-                expire_in=30,
-            )
-
-        option = option.lower()
-        valid_options = [
-            "missing",
-            "diff",
-            "list",
-            "save",
-            "help",
-            "show",
-            "set",
-            "reload",
-        ]
-        if option not in valid_options:
-            raise exceptions.CommandError(
-                f"Invalid option for command: `{option}`",
-                expire_in=30,
-            )
-
-        # Show missing options with help text.
-        if option == "missing":
-            missing = ""
-            for opt in self.config.register.ini_missing_options:
-                missing += (
-                    f"**Missing Option:** `{opt}`\n"
-                    "```"
-                    f"{opt.comment}\n"
-                    f"Default is set to:  {opt.default}"
-                    "```\n"
-                )
-            if not missing:
-                missing = "*All config options are present and accounted for!*"
-
-            return Response(
-                missing,
-                delete_after=60,
-            )
-
-        # Show options names that have changed since loading.
-        if option == "diff":
-            changed = ""
-            for opt in self.config.register.get_updated_options():
-                changed += f"`{str(opt)}`\n"
-
-            if not changed:
-                changed = "No config options appear to be changed."
-            else:
-                changed = f"**Changed Options:**\n{changed}"
-
-            return Response(
-                changed,
-                delete_after=60,
-            )
-
-        # List all available options.
-        if option == "list":
-            non_edit_opts = ""
-            editable_opts = ""
-            for opt in self.config.register.option_list:
-                if opt.editable:
-                    editable_opts += f"`{opt}`\n"
-                else:
-                    non_edit_opts += f"`{opt}`\n"
-
-            opt_list = (
-                f"## Available Options:\n"
-                f"**Editable Options:**\n{editable_opts}\n"
-                f"**Manual Edit Only:**\n{non_edit_opts}"
-            )
-            return Response(
-                opt_list,
-                delete_after=60,
-            )
-
-        # Try to reload options.ini file from disk.
-        if option == "reload":
-            try:
-                new_conf = Config(self._config_file)
-                await new_conf.async_validate(self)
-
-                self.config = new_conf
-
-                return Response(
-                    "Config options reloaded from file successfully!",
-                    delete_after=30,
-                )
-            except Exception as e:
-                raise exceptions.CommandError(
-                    f"Unable to reload Config due to the following errror:\n{str(e)}",
-                    expire_in=30,
-                ) from e
-
-        # sub commands beyond here need 2 leftover_args
-        if option in ["help", "show", "save", "set"]:
-            largs = len(leftover_args)
-            if (
-                self.config.register.resolver_available
-                and largs != 0
-                and ((option == "set" and largs < 3) or largs < 2)
-            ):
-                # assume that section is omitted.
-                possible_sections = self.config.register.get_sections_from_option(
-                    leftover_args[0]
-                )
-                if len(possible_sections) == 0:
-                    raise exceptions.CommandError(
-                        "Could not resolve section name from option name. Please provide a valid section and option name.",
-                        expire_in=30,
-                    )
-                if len(possible_sections) > 1:
-                    raise exceptions.CommandError(
-                        "The option given is ambiguous, please provide a section name.",
-                        expire_in=30,
-                    )
-                # adjust the command arguments to include the resolved section.
-                leftover_args = [list(possible_sections)[0]] + leftover_args
-            elif largs < 2 or (option == "set" and largs < 3):
-                raise exceptions.CommandError(
-                    "You must provide a section name and option name for this command.",
-                    expire_in=30,
-                )
-
-        # Get the command args from leftovers and check them.
-        section_arg = leftover_args.pop(0)
-        option_arg = leftover_args.pop(0)
-        if user_mentions:
-            leftover_args += [str(m.id) for m in user_mentions]
-        if channel_mentions:
-            leftover_args += [str(ch.id) for ch in channel_mentions]
-        value_arg = " ".join(leftover_args)
-        p_opt = self.config.register.get_config_option(section_arg, option_arg)
-
-        if section_arg not in self.config.register.sections:
-            sects = ", ".join(self.config.register.sections)
-            raise exceptions.CommandError(
-                f"The section `{section_arg}` is not available.\n"
-                f"The available sections are:  {sects}",
-                expire_in=30,
-            )
-
-        if p_opt is None:
-            option_arg = f"[{section_arg}] > {option_arg}"
-            raise exceptions.CommandError(
-                f"The option `{option_arg}` is not available.",
-                expire_in=30,
-            )
-        opt = p_opt
-
-        # Display some commentary about the option and its default.
-        if option == "help":
-            default = "\nThis option can only be set by editing the config file."
-            if opt.editable:
-                default = f"\nBy default this option is set to: {opt.default}"
-            return Response(
-                f"**Option:** `{opt}`\n{opt.comment}{default}",
-                delete_after=60,
-            )
-
-        # Save the current config value to the INI file.
-        if option == "save":
-            if not opt.editable:
-                raise exceptions.CommandError(
-                    f"Option `{opt}` is not editable. Cannot save to disk.",
-                    expire_in=30,
-                )
-
-            async with self.aiolocks["config_edit"]:
-                saved = self.config.save_option(opt)
-
-            if not saved:
-                raise exceptions.CommandError(
-                    f"Failed to save the option:  `{opt}`",
-                    expire_in=30,
-                )
-            return Response(
-                f"Successfully saved the option:  `{opt}`",
-                delete_after=30,
-            )
-
-        # Display the current config and INI file values.
-        if option == "show":
-            if not opt.editable:
-                raise exceptions.CommandError(
-                    f"Option `{opt}` is not editable, value cannot be displayed.",
-                    expire_in=30,
-                )
-            # TODO: perhaps make use of currently unused display value for empty configs.
-            cur_val, ini_val, _disp_val = self.config.register.get_values(opt)
-            return Response(
-                f"**Option:** `{opt}`\n"
-                f"Current Value:  `{cur_val}`\n"
-                f"INI File Value:  `{ini_val}`",
-                delete_after=30,
-            )
-
-        # update a config variable, but don't save it.
-        if option == "set":
-            if not opt.editable:
-                raise exceptions.CommandError(
-                    f"Option `{opt}` is not editable. Cannot update setting.",
-                    expire_in=30,
-                )
-
-            if not value_arg:
-                raise exceptions.CommandError(
-                    "You must provide a section, option, and value for this sub command.",
-                    expire_in=30,
-                )
-
-            log.debug("Doing set with on %s == %s", opt, value_arg)
-            async with self.aiolocks["config_update"]:
-                updated = self.config.update_option(opt, value_arg)
-            if not updated:
-                raise exceptions.CommandError(
-                    f"Option `{opt}` was not updated!",
-                    expire_in=30,
-                )
-            return Response(
-                f"Option `{opt}` was updated for this session.\n"
-                f"To save the change use `config save {opt.section} {opt.option}`",
-                delete_after=30,
-            )
-
->>>>>>> 4c1326f8
         return None
 
     @owner_only
@@ -7081,7 +6303,6 @@
         if user_mentions:
             leftover_args += [str(m.id) for m in user_mentions]
         value_arg = " ".join(leftover_args)
-<<<<<<< HEAD
 
         if group_arg not in self.permissions.register.sections and option != "add":
             sects = ", ".join(self.permissions.register.sections)
@@ -7208,134 +6429,6 @@
                 delete_after=30,
             )
 
-=======
-
-        if group_arg not in self.permissions.register.sections and option != "add":
-            sects = ", ".join(self.permissions.register.sections)
-            raise exceptions.CommandError(
-                f"The group `{group_arg}` is not available.\n"
-                f"The available groups are:  {sects}",
-                expire_in=30,
-            )
-
-        # Make sure the option is set if the sub-command needs it.
-        if option in ["help", "set", "show"]:
-            p_opt = self.permissions.register.get_config_option(group_arg, option_arg)
-            if p_opt is None:
-                option_arg = f"[{group_arg}] > {option_arg}"
-                raise exceptions.CommandError(
-                    f"The permission `{option_arg}` is not available.",
-                    expire_in=30,
-                )
-            opt = p_opt
-
-        # Display some commentary about the option and its default.
-        if option == "help":
-            default = (
-                "\nThis permission can only be set by editing the permissions file."
-            )
-            # TODO:  perhaps use empty display values here.
-            if opt.editable:
-                dval = self.permissions.register.to_ini(opt, use_default=True)
-                default = f"\nBy default this permission is set to: `{dval}`"
-            return Response(
-                f"**Permission:** `{opt.option}`\n{opt.comment}{default}",
-                delete_after=60,
-            )
-
-        if option == "add":
-            if group_arg in self.permissions.register.sections:
-                raise exceptions.CommandError(
-                    f"Cannot add group `{group_arg}` it already exists.",
-                    expire_in=30,
-                )
-            async with self.aiolocks["permission_edit"]:
-                self.permissions.add_group(group_arg)
-
-            return Response(
-                f"Successfully added new group:  `{group_arg}`\n"
-                f"You can now customizse the permissions with:  `setperms set {group_arg}`\n"
-                f"Make sure to save the new group with:  `setperms save {group_arg}`",
-                delete_after=30,
-            )
-
-        if option == "remove":
-            if group_arg in [DEFAULT_OWNER_GROUP_NAME, DEFAULT_PERMS_GROUP_NAME]:
-                raise exceptions.CommandError(
-                    "Cannot remove built-in group.", expire_in=30
-                )
-
-            async with self.aiolocks["permission_edit"]:
-                self.permissions.remove_group(group_arg)
-
-            return Response(
-                f"Successfully removed group:  `{group_arg}`"
-                f"Make sure to save this change with:  `setperms save {group_arg}`",
-                delete_after=30,
-            )
-
-        # Save the current config value to the INI file.
-        if option == "save":
-            if group_arg == DEFAULT_OWNER_GROUP_NAME:
-                raise exceptions.CommandError(
-                    "The owner group is not editable.",
-                    expire_in=30,
-                )
-
-            async with self.aiolocks["permission_edit"]:
-                saved = self.permissions.save_group(group_arg)
-
-            if not saved:
-                raise exceptions.CommandError(
-                    f"Failed to save the group:  `{group_arg}`",
-                    expire_in=30,
-                )
-            return Response(
-                f"Successfully saved the group:  `{group_arg}`",
-                delete_after=30,
-            )
-
-        # Display the current permissions group and INI file values.
-        if option == "show":
-            cur_val, ini_val, empty_display_val = self.permissions.register.get_values(
-                opt
-            )
-            return Response(
-                f"**Permission:** `{opt}`\n"
-                f"Current Value:  `{cur_val}` {empty_display_val}\n"
-                f"INI File Value:  `{ini_val}`",
-                delete_after=30,
-            )
-
-        # update a permission, but don't save it.
-        if option == "set":
-            if group_arg == DEFAULT_OWNER_GROUP_NAME:
-                raise exceptions.CommandError(
-                    "The owner group is not editable.",
-                    expire_in=30,
-                )
-
-            if not value_arg:
-                raise exceptions.CommandError(
-                    "You must provide a section, option, and value for this sub command.",
-                    expire_in=30,
-                )
-
-            log.debug("Doing set with on %s == %s", opt, value_arg)
-            async with self.aiolocks["permission_update"]:
-                updated = self.permissions.update_option(opt, value_arg)
-            if not updated:
-                raise exceptions.CommandError(
-                    f"Permission `{opt}` was not updated!",
-                    expire_in=30,
-                )
-            return Response(
-                f"Permission `{opt}` was updated for this session.\n"
-                f"To save the change use `setperms save {opt.section} {opt.option}`",
-                delete_after=30,
-            )
-
->>>>>>> 4c1326f8
         return None
 
     @owner_only
@@ -7888,8 +6981,6 @@
             delete_after=60,
         )
 
-<<<<<<< HEAD
-=======
     async def cmd_uptime(self) -> CommandResponse:
         """
         Usage:
@@ -7901,9 +6992,9 @@
         delta = format_song_duration(uptime)
         return Response(
             f"MusicBot has been up for `{delta}`",
+            delete_after=30,
         )
 
->>>>>>> 4c1326f8
     @owner_only
     async def cmd_botlatency(self) -> CommandResponse:
         """
@@ -7957,23 +7048,6 @@
             delete_after=30,
         )
 
-<<<<<<< HEAD
-    async def cmd_uptime(self) -> CommandResponse:
-        """
-        Usage:
-            {command_prefix}uptime
-
-        Displays the MusicBot uptime, since last start/restart.
-        """
-        uptime = time.time() - self._init_time
-        delta = format_song_duration(uptime)
-        return Response(
-            f"MusicBot has been up for `{delta}`",
-            delete_after=30,
-        )
-
-=======
->>>>>>> 4c1326f8
     async def cmd_botversion(self) -> CommandResponse:
         """
         Usage:
@@ -8451,14 +7525,9 @@
             return  # Ignore stuff before ready
 
         guild = member.guild
-<<<<<<< HEAD
         follow_user = self.server_data[guild.id].follow_user
 
         if self.config.leave_inactive_channel and not follow_user:
-=======
-
-        if self.config.leave_inactive_channel:
->>>>>>> 4c1326f8
             event = self.server_data[guild.id].get_event("inactive_vc_timer")
 
             if before.channel and self.user in before.channel.members:
@@ -8516,7 +7585,6 @@
 
         if before.channel:
             player = self.get_player_in(before.channel.guild)
-<<<<<<< HEAD
             if player and not follow_user:
                 await self._handle_guild_auto_pause(player)
         if after.channel:
@@ -8561,15 +7629,6 @@
                 if player.is_paused:
                     player.resume()
 
-=======
-            if player:
-                await self._handle_guild_auto_pause(player)
-        if after.channel:
-            player = self.get_player_in(after.channel.guild)
-            if player:
-                await self._handle_guild_auto_pause(player)
-
->>>>>>> 4c1326f8
     async def _handle_api_disconnect(self, before: discord.VoiceState) -> bool:
         """
         Method called from on_voice_state_update when MusicBot is disconnected from voice.
