import asyncio
import certifi  # type: ignore
import inspect
import json
import logging
import math
import os
import pathlib
import random
import re
import shlex
import ssl
import sys
import time
import traceback
from collections import defaultdict
from datetime import timedelta
from functools import wraps
from io import BytesIO, StringIO
from textwrap import dedent
from typing import Optional, Union, List

import aiohttp
import colorlog
import discord

from . import downloader
from . import exceptions
from .aliases import Aliases, AliasesDefault
from .config import Config, ConfigDefaults
from .constants import (
    DISCORD_MSG_CHAR_LIMIT,
    EMOJI_CHECK_MARK_BUTTON,
    EMOJI_CROSS_MARK_BUTTON,
    EMOJI_IDLE_ICON,
)
from .constants import VERSION as BOTVERSION
from .constructs import SkipState, Response
from .entry import StreamPlaylistEntry
from .filecache import AudioFileCache
from .json import Json, I18nJson
from .opus_loader import load_opus_lib
from .permissions import Permissions, PermissionsDefaults, PermissionGroup
from .player import MusicPlayer
from .playlist import Playlist
from .spotify import Spotify
from .utils import (
    load_file,
    write_file,
    slugify,
    fixg,
    ftimedelta,
    _func_,
    _get_variable,
    is_empty_voice_channel,
    format_song_duration,
    format_size_from_bytes,
)

MessageableChannel = Union[
    discord.TextChannel,
    discord.StageChannel,
    discord.VoiceChannel,
    discord.Thread,
    discord.DMChannel,
    discord.GroupChannel,
    discord.PartialMessageable,
]
CommandResponse = Union[Response, None]

log = logging.getLogger(__name__)

# TODO: fix listids command to send in channel if DM fails.
# TODO: fix perms command to send in channel if DM fails.


class MusicBot(discord.Client):
    def __init__(self, config_file=None, perms_file=None, aliases_file=None):
        load_opus_lib()
        try:
            sys.stdout.write("\x1b]2;MusicBot {}\x07".format(BOTVERSION))
        except Exception:
            pass

        print()

        if config_file is None:
            config_file = ConfigDefaults.options_file

        if perms_file is None:
            perms_file = PermissionsDefaults.perms_file

        if aliases_file is None:
            aliases_file = AliasesDefault.aliases_file

        self.players = {}
        self.exit_signal = None
        self.init_ok = False
        self.cached_app_info = None
        self.last_status = None

        self.config = Config(config_file)

        self._setup_logging()

        self.permissions = Permissions(perms_file, grant_all=[self.config.owner_id])
        self.str = I18nJson(self.config.i18n_file)

        if self.config.usealias:
            self.aliases = Aliases(aliases_file)

        self.blacklist = set(load_file(self.config.blacklist_file))
        self.autoplaylist = load_file(self.config.auto_playlist_file)

        self.aiolocks = defaultdict(asyncio.Lock)
        self.filecache = AudioFileCache(self)
        self.downloader = downloader.Downloader(self)

        log.info("Starting MusicBot {}".format(BOTVERSION))

        if not self.autoplaylist:
            log.warning("Autoplaylist is empty, disabling.")
            self.config.auto_playlist = False
        else:
            log.info(
                "Loaded autoplaylist with {} entries".format(len(self.autoplaylist))
            )
            self.filecache.load_autoplay_cachemap()

        if self.blacklist:
            log.debug("Loaded blacklist with {} entries".format(len(self.blacklist)))

        # TODO: Do these properly
        ssd_defaults = {
            "command_prefix": None,
            "session_prefix_history": set(),  # only populated by changing prefixes.
            "last_np_msg": None,
            "availability_paused": False,
            "auto_paused": False,
            "inactive_player_timer": (
                asyncio.Event(),
                False,  # event state tracking.
            ),
            "inactive_vc_timer": (
                asyncio.Event(),
                False,
            ),  # The boolean is going show if the timeout is active or not
        }
        self.server_specific_data = defaultdict(ssd_defaults.copy)

        intents = discord.Intents.all()
        intents.typing = False
        intents.presences = False
        super().__init__(intents=intents)

    async def _doBotInit(self, use_certifi: bool = False):
        self.http.user_agent = "MusicBot/%s" % BOTVERSION
        if use_certifi:
            ssl_ctx = ssl.create_default_context(cafile=certifi.where())
            tcp_connector = aiohttp.TCPConnector(ssl_context=ssl_ctx)

            # Patches discord.py HTTPClient.
            self.http.connector = tcp_connector

            self.session = aiohttp.ClientSession(
                headers={"User-Agent": self.http.user_agent},
                connector=tcp_connector,
            )
        else:
            self.session = aiohttp.ClientSession(
                headers={"User-Agent": self.http.user_agent}
            )

        self.spotify: Spotify
        if self.config._spotify:
            try:
                self.spotify = Spotify(
                    self.config.spotify_clientid,
                    self.config.spotify_clientsecret,
                    aiosession=self.session,
                    loop=self.loop,
                )
                if not await self.spotify.has_token():
                    log.warning("Spotify did not provide us with a token. Disabling.")
                    self.config._spotify = False
                else:
                    log.info(
                        "Authenticated with Spotify successfully using client ID and secret."
                    )
            except exceptions.SpotifyError as e:
                log.warning(
                    "There was a problem initialising the connection to Spotify. Is your client ID and secret correct? Details: {0}. Continuing anyway in 5 seconds...".format(
                        e
                    )
                )
                self.config._spotify = False
                time.sleep(5)  # make sure they see the problem
        else:
            try:
                log.warning(
                    "The config did not have Spotify app credentials, attempting to use guest mode."
                )
                self.spotify = Spotify(
                    None, None, aiosession=self.session, loop=self.loop
                )
                if not await self.spotify.has_token():
                    log.warning("Spotify did not provide us with a token. Disabling.")
                    self.config._spotify = False
                else:
                    log.info(
                        "Authenticated with Spotify successfully using guest mode."
                    )
                    self.config._spotify = True
            except exceptions.SpotifyError as e:
                log.warning(
                    "There was a problem initialising the connection to Spotify using guest mode. Details: {0}.".format(
                        e
                    )
                )
                self.config._spotify = False

    # TODO: Add some sort of `denied` argument for a message to send when someone else tries to use it
    def owner_only(func):
        @wraps(func)
        async def wrapper(self, *args, **kwargs):
            # Only allow the owner to use these commands
            orig_msg = _get_variable("message")

            if not orig_msg or orig_msg.author.id == self.config.owner_id:
                # noinspection PyCallingNonCallable
                return await func(self, *args, **kwargs)
            else:
                raise exceptions.PermissionsError(
                    "Only the owner can use this command.", expire_in=30
                )

        return wrapper

    def dev_only(func):
        @wraps(func)
        async def wrapper(self, *args, **kwargs):
            orig_msg = _get_variable("message")

            if str(orig_msg.author.id) in self.config.dev_ids:
                # noinspection PyCallingNonCallable
                return await func(self, *args, **kwargs)
            else:
                raise exceptions.PermissionsError(
                    "Only dev users can use this command.", expire_in=30
                )

        wrapper.dev_cmd = True
        return wrapper

    def ensure_appinfo(func):
        @wraps(func)
        async def wrapper(self, *args, **kwargs):
            await self._cache_app_info()
            # noinspection PyCallingNonCallable
            return await func(self, *args, **kwargs)

        return wrapper

    def _get_owner(self, *, server=None, voice=False):
        return discord.utils.find(
            lambda m: m.id == self.config.owner_id and (m.voice if voice else True),
            server.members if server else self.get_all_members(),
        )

    def _setup_logging(self):
        if len(logging.getLogger(__package__).handlers) > 1:
            log.debug("Skipping logger setup, already set up")
            return

        shandler = logging.StreamHandler(stream=sys.stdout)
        sformatter = colorlog.LevelFormatter(
            fmt={
                "DEBUG": "{log_color}[{levelname}:{module}] {message}",
                "INFO": "{log_color}{message}",
                "WARNING": "{log_color}{levelname}: {message}",
                "ERROR": "{log_color}[{levelname}:{module}] {message}",
                "CRITICAL": "{log_color}[{levelname}:{module}] {message}",
                "EVERYTHING": "{log_color}[{levelname}:{module}] {message}",
                "NOISY": "{log_color}[{levelname}:{module}] {message}",
                "VOICEDEBUG": "{log_color}[{levelname}:{module}][{relativeCreated:.9f}] {message}",
                "FFMPEG": "{log_color}[{levelname}:{module}][{relativeCreated:.9f}] {message}",
            },
            log_colors={
                "DEBUG": "cyan",
                "INFO": "white",
                "WARNING": "yellow",
                "ERROR": "red",
                "CRITICAL": "bold_red",
                "EVERYTHING": "bold_cyan",
<<<<<<< HEAD
                "NOISY": "green",
=======
                "NOISY": "bold_white",
>>>>>>> 117ff31c
                "FFMPEG": "bold_purple",
                "VOICEDEBUG": "purple",
            },
            style="{",
            datefmt="",
        )
        shandler.setFormatter(sformatter)
        shandler.setLevel(self.config.debug_level)
        logging.getLogger(__package__).addHandler(shandler)

        log.debug("Set logging level to {}".format(self.config.debug_level_str))

        if self.config.debug_mode:
            dlogger = logging.getLogger("discord")
            dlogger.setLevel(logging.DEBUG)
            dhandler = logging.FileHandler(
                filename="logs/discord.log", encoding="utf-8", mode="w"
            )
            dhandler.setFormatter(
                logging.Formatter("{asctime}:{levelname}:{name}: {message}", style="{")
            )
            dlogger.addHandler(dhandler)

    async def _join_startup_channels(self, channels, *, autosummon=True):
        joined_servers = set()
        channel_map = {c.guild: c for c in channels}

        for guild in self.guilds:
            if guild.unavailable or guild in channel_map:
                continue

            if guild.me.voice:
                log.info(
                    "Found resumable voice channel {0.guild.name}/{0.name}".format(
                        guild.me.voice.channel
                    )
                )
                channel_map[guild] = guild.me.voice.channel

            if autosummon:
                owner = self._get_owner(server=guild, voice=True)
                if owner:
                    log.info('Found owner in "{}"'.format(owner.voice.channel.name))
                    channel_map[guild] = owner.voice.channel

        for guild, channel in channel_map.items():
            if guild in joined_servers:
                log.info(
                    'Already joined a channel in "{}", skipping'.format(guild.name)
                )
                continue

            if channel and isinstance(
                channel, (discord.VoiceChannel, discord.StageChannel)
            ):
                log.info("Attempting to join {0.guild.name}/{0.name}".format(channel))

                chperms = channel.permissions_for(guild.me)

                if not chperms.connect:
                    log.info(
                        'Cannot join channel "{}", no permission.'.format(channel.name)
                    )
                    continue

                elif not chperms.speak:
                    log.info(
                        'Will not join channel "{}", no permission to speak.'.format(
                            channel.name
                        )
                    )
                    continue

                try:
                    player = await self.get_player(
                        channel, create=True, deserialize=self.config.persistent_queue
                    )
                    joined_servers.add(guild)

                    log.info("Joined {0.guild.name}/{0.name}".format(channel))

                    if player.is_stopped:
                        player.play()

                    if self.config.auto_playlist:
                        if not player.playlist.entries:
                            await self.on_player_finished_playing(player)

                except Exception:
                    log.debug(
                        "Error joining {0.guild.name}/{0.name}".format(channel),
                        exc_info=True,
                    )
                    log.error("Failed to join {0.guild.name}/{0.name}".format(channel))

            elif channel:
                log.warning(
                    "Not joining {0.guild.name}/{0.name}, that's a text channel.".format(
                        channel
                    )
                )

            else:
                log.warning("Invalid channel thing: {}".format(channel))

    async def _wait_delete_msg(self, message, after):
        try:
            await asyncio.sleep(after)
        except Exception:
            log.exception("_wait_delete_msg sleep caught exception. bailing.")
            return

        if not self.is_closed():
            await self.safe_delete_message(message, quiet=True)

    async def _check_ignore_non_voice(self, msg):
        if msg.guild.me.voice:
            vc = msg.guild.me.voice.channel
        else:
            vc = None

        # Webhooks can't be voice members. discord.User has no .voice attribute.
        if isinstance(msg.author, discord.User):
            raise exceptions.CommandError(
                "Member is not voice-enabled and cannot use this command.",
                expire_in=30,
            )

        # If we've connected to a voice chat and we're in the same voice channel
        if not vc or (msg.author.voice and vc == msg.author.voice.channel):
            return True
        else:
            raise exceptions.PermissionsError(
                "you cannot use this command when not in the voice channel (%s)"
                % vc.name,
                expire_in=30,
            )

    async def _cache_app_info(self, *, update=False):
        if not self.cached_app_info and not update and self.user.bot:
            log.debug("Caching app info")
            self.cached_app_info = await self.application_info()

        return self.cached_app_info

    async def remove_url_from_autoplaylist(
        self, song_url: str, *, ex: Exception = None, delete_from_ap=False
    ):
        if song_url not in self.autoplaylist:
            log.debug('URL "{}" not in autoplaylist, ignoring'.format(song_url))
            return

        async with self.aiolocks["autoplaylist_update_lock"]:
            self.autoplaylist.remove(song_url)
            log.info(
                "Removing{} song from session autoplaylist: {}".format(
                    " unplayable" if ex and not isinstance(ex, UserWarning) else "",
                    song_url,
                ),
            )

            with open(
                self.config.auto_playlist_removed_file, "a", encoding="utf8"
            ) as f:
                f.write(
                    "# Entry removed {ctime}\n"
                    "# URL:  {url}\n"
                    "# Reason: {ex}\n"
                    "\n{sep}\n\n".format(
                        ctime=time.ctime(),
                        ex=str(ex).replace(
                            "\n", "\n#" + " " * 10
                        ),  # 10 spaces to line up with # Reason:
                        url=song_url,
                        sep="#" * 32,
                    )
                )

            if delete_from_ap:
                log.info("Updating autoplaylist file...")
                # read the original file in and remove lines with the URL.
                # this is done to preserve the comments and formatting.
                try:
                    apl = pathlib.Path(self.config.auto_playlist_file)
                    data = apl.read_text()
                    data = data.replace(song_url, f"#Removed# {song_url}")
                    apl.write_text(data)
                except Exception:
                    log.exception("Failed to save autoplaylist file.")
                self.filecache.remove_autoplay_cachemap_entry_by_url(song_url)

    async def add_url_to_autoplaylist(self, song_url: str):
        if song_url in self.autoplaylist:
            log.debug("URL already in autoplaylist, ignoring")
            return

        async with self.aiolocks["autoplaylist_update_lock"]:
            # Note, this does not update the player's copy of the list.
            self.autoplaylist.append(song_url)
            log.info(f"Adding new URL to autoplaylist: {song_url}")

            try:
                # append to the file to preserve its formatting.
                with open(self.config.auto_playlist_file, "r+") as fh:
                    lines = fh.readlines()
                    if lines[-1].endswith("\n"):
                        lines.append(f"{song_url}\n")
                    else:
                        lines.append(f"\n{song_url}\n")
                    fh.seek(0)
                    fh.writelines(lines)
            except Exception:
                log.exception("Failed to save autoplaylist file.")

    @ensure_appinfo
    async def generate_invite_link(
        self, *, permissions=discord.Permissions(70380544), guild=discord.utils.MISSING
    ):
        return discord.utils.oauth_url(
            self.cached_app_info.id, permissions=permissions, guild=guild
        )

    async def get_voice_client(self, channel: discord.abc.GuildChannel):
        if isinstance(channel, discord.Object):
            channel = self.get_channel(channel.id)

        if not isinstance(channel, (discord.VoiceChannel, discord.StageChannel)):
            raise AttributeError("Channel passed must be a voice channel")

        if channel.guild.voice_client:
            return channel.guild.voice_client
        else:
            client = await channel.connect(timeout=60, reconnect=True)
            if isinstance(channel, discord.StageChannel):
                try:
                    await channel.guild.me.edit(suppress=False)
                    await channel.guild.change_voice_state(
                        channel=channel,
                        self_mute=False,
                        self_deaf=self.config.self_deafen,
                    )
                except Exception as e:
                    log.error(e)
            else:
                await channel.guild.change_voice_state(
                    channel=channel,
                    self_mute=False,
                    self_deaf=self.config.self_deafen,
                )
            return client

    async def disconnect_voice_client(self, guild):
        vc = self.voice_client_in(guild)
        if not vc:
            return

        if guild.id in self.players:
            player = self.players.pop(guild.id)

            await self.reset_player_inactivity(player)

            if self.config.leave_inactive_channel:
                event, active = self.server_specific_data[guild.id]["inactive_vc_timer"]
                if active and not event.is_set():
                    event.set()

            player.kill()

        await self.update_now_playing_status()
        await vc.disconnect()

    async def disconnect_all_voice_clients(self):
        for vc in list(self.voice_clients).copy():
            await self.disconnect_voice_client(vc.channel.guild)

    def get_player_in(self, guild: discord.Guild) -> Optional[MusicPlayer]:
        return self.players.get(guild.id)

    async def get_player(
        self, channel, create=False, *, deserialize=False
    ) -> MusicPlayer:
        guild = channel.guild

        async with self.aiolocks[_func_() + ":" + str(guild.id)]:
            if deserialize:
                voice_client = await self.get_voice_client(channel)
                player = await self.deserialize_queue(guild, voice_client)

                if player:
                    log.debug(
                        "Created player via deserialization for guild %s with %s entries",
                        guild.id,
                        len(player.playlist),
                    )
                    # Since deserializing only happens when the bot starts, I should never need to reconnect
                    return self._init_player(player, guild=guild)

            if guild.id not in self.players:
                if not create:
                    raise exceptions.CommandError(
                        "The bot is not in a voice channel.  "
                        "Use %ssummon to summon it to your voice channel."
                        % self._get_guild_cmd_prefix(channel.guild)
                    )

                voice_client = await self.get_voice_client(channel)

                playlist = Playlist(self)
                player = MusicPlayer(self, voice_client, playlist)
                self._init_player(player, guild=guild)

        return self.players[guild.id]

    def _init_player(self, player, *, guild=None):
        player = (
            player.on("play", self.on_player_play)
            .on("resume", self.on_player_resume)
            .on("pause", self.on_player_pause)
            .on("stop", self.on_player_stop)
            .on("finished-playing", self.on_player_finished_playing)
            .on("entry-added", self.on_player_entry_added)
            .on("error", self.on_player_error)
        )

        player.skip_state = SkipState()

        if guild:
            self.players[guild.id] = player

        return player

    async def on_player_play(self, player, entry):
        log.debug("Running on_player_play")
        self._handle_guild_auto_pause(player)
        await self.reset_player_inactivity(player)
        await self.update_now_playing_status()
        # manage the cache since we may have downloaded something.
        self.filecache.handle_new_cache_entry(entry)
        player.skip_state.reset()

        # This is the one event where it's ok to serialize autoplaylist entries
        await self.serialize_queue(player.voice_client.channel.guild)

        if self.config.write_current_song:
            await self.write_current_song(player.voice_client.channel.guild, entry)

        channel = entry.meta.get("channel", None)
        author = entry.meta.get("author", None)

        if channel and author:
            author_perms = self.permissions.for_user(author)

            if (
                author not in player.voice_client.channel.members
                and author_perms.skip_when_absent
            ):
                newmsg = self.str.get(
                    "on_player_play-onChannel_authorNotInChannel_skipWhenAbsent",
                    "Skipping next song in {channel}: {title} added by {author} as queuer not in voice!",
                ).format(
                    channel=player.voice_client.channel.name,
                    title=entry.title,
                    author=entry.meta["author"].name,
                )
                player.skip()
            elif self.config.now_playing_mentions:
                newmsg = self.str.get(
                    "on_player_play-onChannel_playingMention",
                    "{author} - your song {title} is now playing in {channel}!",
                ).format(
                    author=entry.meta["author"].mention,
                    title=entry.title,
                    channel=player.voice_client.channel.name,
                )
            else:
                newmsg = self.str.get(
                    "on_player_play-onChannel",
                    "Now playing in {channel}: {title} added by {author}!",
                ).format(
                    channel=player.voice_client.channel.name,
                    title=entry.title,
                    author=entry.meta["author"].name,
                )

        else:
            # no author (and channel), it's an autoplaylist (or autostream from my other PR) entry.
            newmsg = self.str.get(
                "on_player_play-onChannel_noAuthor_autoplaylist",
                "Now playing automatically added entry {title} in {channel}!",
            ).format(title=entry.title, channel=player.voice_client.channel.name)

        if newmsg:
            if self.config.dm_nowplaying and author:
                await self.safe_send_message(author, newmsg)
                return

            if self.config.no_nowplaying_auto and not author:
                return

            guild = player.voice_client.guild
            last_np_msg = self.server_specific_data[guild.id]["last_np_msg"]

            if self.config.nowplaying_channels:
                for potential_channel_id in self.config.nowplaying_channels:
                    potential_channel = self.get_channel(potential_channel_id)
                    if potential_channel and potential_channel.guild == guild:
                        channel = potential_channel
                        break

            if channel:
                pass
            elif not channel and last_np_msg:
                channel = last_np_msg.channel
            else:
                log.debug("no channel to put now playing message into")
                return

        if self.config.embeds:
            content = self._gen_embed()

            if entry.thumbnail_url:
                content.set_image(url=entry.thumbnail_url)
            else:
                log.warning(f"No thumbnail set for entry with url: {entry.url}")

            if self.config.now_playing_mentions:
                content.title = None
                content.add_field(name="\n", value=newmsg, inline=True)
            else:
                content.title = newmsg

        # send it in specified channel
        self.server_specific_data[guild.id][
            "last_np_msg"
        ] = await self.safe_send_message(
            channel,
            content if self.config.embeds else newmsg,
            expire_in=30 if self.config.delete_nowplaying else 0,
        )

        # TODO: Check channel voice state?

    async def on_player_resume(self, player, entry, **_):
        log.debug("Running on_player_resume")
        await self.reset_player_inactivity(player)
        await self.update_now_playing_status()

    async def on_player_pause(self, player, entry, **_):
        log.debug("Running on_player_pause")
        await self.update_now_playing_status()
        self.loop.create_task(self.handle_player_inactivity(player))
        # TODO: if we manage to add seek functionality this might be wise.
        # await self.serialize_queue(player.voice_client.channel.guild)

    async def on_player_stop(self, player, **_):
        log.debug("Running on_player_stop")
        await self.update_now_playing_status()
        self.loop.create_task(self.handle_player_inactivity(player))

    async def on_player_finished_playing(self, player, **_):
        log.debug("Running on_player_finished_playing")
        if self.config.leave_after_queue_empty:
            guild = player.voice_client.guild
            if player.playlist.entries.__len__() == 0:
                log.info("Player finished and queue is empty, leaving voice channel...")
                await self.disconnect_voice_client(guild)

        # delete last_np_msg somewhere if we have cached it
        if self.config.delete_nowplaying:
            guild = player.voice_client.guild
            last_np_msg = self.server_specific_data[guild.id]["last_np_msg"]
            if last_np_msg:
                await self.safe_delete_message(last_np_msg)

        # avoid downloading the next entries if the user is absent and we are configured to skip.
        notice_sent = False  # set a flag to avoid message spam.
        while True:
            try:
                next_entry = player.playlist.peek()
            except Exception:
                break

            if not next_entry:
                break

            channel = next_entry.meta.get("channel", None)
            author = next_entry.meta.get("author", None)

            if not channel or not author:
                break

            author_perms = self.permissions.for_user(author)
            if (
                author not in player.voice_client.channel.members
                and author_perms.skip_when_absent
            ):
                if not notice_sent:
                    await self.safe_send_message(
                        channel,
                        # TODO: i18n UI stuff.
                        "Skipping songs added by {author} as they are not in voice!".format(
                            author=author.name,
                        ),
                        expire_in=60,
                    )
                    notice_sent = True
                deleted_entry = player.playlist.delete_entry_at_index(0)
                log.noise(
                    "Author `{}` absent, skipped (deleted) entry from queue:  {}".format(
                        author.name, deleted_entry.title
                    )
                )
            else:
                break

        # manage auto playlist playback.
        if (
            not player.playlist.entries
            and not player.current_entry
            and self.config.auto_playlist
        ):
            if not player.autoplaylist:
                if not self.autoplaylist:
                    # TODO: When I add playlist expansion, make sure that's not happening during this check.
                    # @Fae: Could lock this but it probably isn't needed.
                    # - if `self.autoplaylist` is already empty, and the last entry was a playlist URL
                    # - then queued songs from that URL go into the `player.playlist`, not into `self.autoplaylist`.
                    # So if it's empty, it will stay that way unless someone is actively adding URLs when this fires.
                    log.warning("No playable songs in the autoplaylist, disabling.")
                    self.config.auto_playlist = False
                else:
                    log.debug(
                        "No content in current autoplaylist. Filling with new music..."
                    )
                    player.autoplaylist = list(self.autoplaylist)

            while player.autoplaylist:
                if self.config.auto_playlist_random:
                    random.shuffle(player.autoplaylist)
                    song_url = random.choice(player.autoplaylist)
                else:
                    song_url = player.autoplaylist[0]
                player.autoplaylist.remove(song_url)

                info = {}
                try:
                    info = await self.downloader.extract_info(
                        song_url, download=False, process=True
                    )
                except downloader.youtube_dl.utils.DownloadError as e:
                    if "YouTube said:" in e.args[0]:
                        # url is bork, remove from list and put in removed list
                        log.error("Error processing youtube url:\n{}".format(e.args[0]))

                    else:
                        # Probably an error from a different extractor, but I've only seen youtube's
                        log.error(
                            'Error processing "{url}": {ex}'.format(url=song_url, ex=e)
                        )

                    await self.remove_url_from_autoplaylist(
                        song_url, ex=e, delete_from_ap=self.config.remove_ap
                    )
                    continue

                except Exception as e:
                    log.error(
                        'Error processing "{url}": {ex}'.format(url=song_url, ex=e)
                    )
                    log.exception()

                    await self.remove_url_from_autoplaylist(
                        song_url, ex=e, delete_from_ap=self.config.remove_ap
                    )
                    continue

                if info.has_entries:
                    await player.playlist.import_from_info(
                        info, channel=None, author=None, head=False
                    )

                # Do I check the initial conditions again?
                # not (not player.playlist.entries and not player.current_entry and self.config.auto_playlist)

                try:
                    await player.playlist.add_entry_from_info(
                        info, channel=None, author=None, head=False
                    )
                except exceptions.ExtractionError as e:
                    log.error("Error adding song from autoplaylist: {}".format(e))
                    log.debug("", exc_info=True)
                    continue

                break

            if not self.autoplaylist:
                # TODO: When I add playlist expansion, make sure that's not happening during this check
                log.warning("No playable songs in the autoplaylist, disabling.")
                self.config.auto_playlist = False

        else:  # Don't serialize for autoplaylist events
            await self.serialize_queue(player.voice_client.channel.guild)

        if not player.is_stopped and not player.is_dead:
            player.play(_continue=True)

    async def on_player_entry_added(
        self, player, playlist, entry, defer_serialize: bool = False, **_
    ):
        log.debug("Running on_player_entry_added")
        if (
            entry.meta.get("author")
            and entry.meta.get("channel")
            and not defer_serialize
        ):
            await self.serialize_queue(player.voice_client.channel.guild)

    async def on_player_error(self, player, entry, ex, **_):
        author = entry.meta.get("author", None)
        channel = entry.meta.get("channel", None)
        if channel and author:
            song = entry.title or entry.url
            await self.safe_send_message(
                channel,
                # TODO: i18n / UI stuff
                "Playback failed for song: `{}` due to error:\n```\n{}\n```".format(
                    song, ex
                ),
            )
        else:
            log.exception("Player error", exc_info=ex)

    async def update_now_playing_status(self) -> None:
        """Inspects available players and ultimately fire change_presence()"""
        activity = None  # type: Optional[discord.BaseActivity]
        status = discord.Status.online  # type: discord.Status

        playing = sum(1 for p in self.players.values() if p.is_playing)
        paused = sum(1 for p in self.players.values() if p.is_paused)
        total = len(self.players)

        # multiple servers are playing or paused.
        if total > 1:
            if paused > playing:
                status = discord.Status.idle

            activity = discord.Activity(
                type=discord.ActivityType.playing,
                name="music on {} guilds".format(total),
            )

        # only 1 server is playing.
        elif playing:
            player = list(self.players.values())[0]
            activity = discord.Activity(
                type=discord.ActivityType.streaming,
                url=player.current_entry.url,
                name=player.current_entry.title.strip()[:128],
                # platform="" does not work.
            )

        # only 1 server is paused.
        elif paused:
            player = list(self.players.values())[0]
            status = discord.Status.idle
            activity = discord.Activity(
                type=discord.ActivityType.custom,
                state=player.current_entry.title.strip()[:128],
                name="Custom Status",  # seemingly required.
                # TODO: emoji is broken in dpy lib. 2024-01-10
                emoji={"name": ":pause_button:"},
            )

        # nothing going on.
        else:
            status = discord.Status.idle
            activity = discord.CustomActivity(
                type=discord.ActivityType.custom,
                state=f" ~ {EMOJI_IDLE_ICON} ~ ",
                name="Custom Status",  # seems required to make idle status work.
                # TODO: emoji is currently broken in discord.py lib. 2024-01-10
                # emoji={"name": EMOJI_IDLE_ICON},
                emoji="\N{POWER SLEEP SYMBOL}",
            )

        async with self.aiolocks[_func_()]:
            if activity != self.last_status:
                log.noise(f"Update Bot Status:  {status} -- {repr(activity)}")
                await self.change_presence(status=status, activity=activity)
                self.last_status = activity

    async def update_now_playing_message(self, guild, message, *, channel=None):
        lnp = self.server_specific_data[guild.id]["last_np_msg"]
        m = None

        if message is None and lnp:
            await self.safe_delete_message(lnp, quiet=True)

        elif lnp:  # If there was a previous lp message
            oldchannel = lnp.channel

            if lnp.channel == oldchannel:  # If we have a channel to update it in
                async for lmsg in lnp.channel.history(limit=1):
                    if lmsg != lnp and lnp:  # If we need to resend it
                        await self.safe_delete_message(lnp, quiet=True)
                        m = await self.safe_send_message(channel, message, quiet=True)
                    else:
                        m = await self.safe_edit_message(
                            lnp, message, send_if_fail=True, quiet=False
                        )

            elif channel:  # If we have a new channel to send it to
                await self.safe_delete_message(lnp, quiet=True)
                m = await self.safe_send_message(channel, message, quiet=True)

            else:  # we just resend it in the old channel
                await self.safe_delete_message(lnp, quiet=True)
                m = await self.safe_send_message(oldchannel, message, quiet=True)

        elif channel:  # No previous message
            m = await self.safe_send_message(channel, message, quiet=True)

        self.server_specific_data[guild.id]["last_np_msg"] = m

    async def serialize_queue(self, guild, *, dir=None):
        """
        Serialize the current queue for a server's player to json.
        """

        player = self.get_player_in(guild)
        if not player:
            return

        if dir is None:
            dir = "data/%s/queue.json" % guild.id

        async with self.aiolocks["queue_serialization" + ":" + str(guild.id)]:
            log.debug("Serializing queue for %s", guild.id)

            with open(dir, "w", encoding="utf8") as f:
                f.write(player.serialize(sort_keys=True))

    async def serialize_all_queues(self, *, dir=None):
        coros = [self.serialize_queue(s, dir=dir) for s in self.guilds]
        await asyncio.gather(*coros, return_exceptions=True)

    async def deserialize_queue(
        self, guild, voice_client, playlist=None, *, directory=None
    ) -> Optional[MusicPlayer]:
        """
        Deserialize a saved queue for a server into a MusicPlayer.  If no queue is saved, returns None.
        """

        if playlist is None:
            playlist = Playlist(self)

        if directory is None:
            directory = "data/%s/queue.json" % guild.id

        async with self.aiolocks["queue_serialization" + ":" + str(guild.id)]:
            if not os.path.isfile(directory):
                return None

            log.debug("Deserializing queue for %s", guild.id)

            with open(directory, "r", encoding="utf8") as f:
                data = f.read()

        return MusicPlayer.from_json(data, self, voice_client, playlist)

    async def write_current_song(self, guild, entry, *, directory=None):
        """
        Writes the current song to file
        """
        player = self.get_player_in(guild)
        if not player:
            return

        if directory is None:
            directory = "data/%s/current.txt" % guild.id

        async with self.aiolocks["current_song" + ":" + str(guild.id)]:
            log.debug("Writing current song for %s", guild.id)

            with open(directory, "w", encoding="utf8") as f:
                f.write(entry.title)

    @ensure_appinfo
    async def _on_ready_sanity_checks(self):
        # Ensure folders exist
        await self._scheck_ensure_env()

        # Server permissions check
        await self._scheck_server_permissions()

        # playlists in autoplaylist
        await self._scheck_autoplaylist()

        # config/permissions async validate?
        await self._scheck_configs()

    async def _scheck_ensure_env(self):
        log.debug("Ensuring data folders exist")
        for guild in self.guilds:
            pathlib.Path("data/%s/" % guild.id).mkdir(exist_ok=True)

        with open("data/server_names.txt", "w", encoding="utf8") as f:
            for guild in sorted(self.guilds, key=lambda s: int(s.id)):
                f.write("{:<22} {}\n".format(guild.id, guild.name))

        self.filecache.delete_old_audiocache(remove_dir=True)

    async def _scheck_server_permissions(self):
        log.debug("Checking server permissions")
        pass  # TODO

    async def _scheck_autoplaylist(self):
        log.debug("Auditing autoplaylist")
        pass  # TODO

    async def _scheck_configs(self):
        log.debug("Validating config")
        await self.config.async_validate(self)

        log.debug("Validating permissions config")
        await self.permissions.async_validate(self)

    async def _load_guild_options(self, guild: discord.Guild):
        opt_file = f"data/{guild.id}/options.json"
        if not os.path.exists(opt_file):
            return
        options = Json(opt_file)
        guild_prefix = options.get("command_prefix", None)
        if guild_prefix:
            self.server_specific_data[guild.id]["command_prefix"] = guild_prefix
            log.info(f"Custom command prefix for: {guild.name}  Prefix: {guild_prefix}")

    async def _save_guild_options(self, guild: discord.Guild):
        opt_file = f"data/{guild.id}/options.json"
        opt_dict = {
            "command_prefix": self.server_specific_data[guild.id]["command_prefix"]
        }
        with open(opt_file, "w") as fh:
            fh.write(json.dumps(opt_dict))

    def _get_guild_cmd_prefix(self, guild: discord.Guild):
        if self.config.enable_options_per_guild:
            if guild:
                prefix = self.server_specific_data[guild.id]["command_prefix"]
                if prefix:
                    return prefix
        return self.config.command_prefix

    #######################################################################################################################

    async def safe_send_message(self, dest, content, **kwargs):
        tts = kwargs.pop("tts", False)
        quiet = kwargs.pop("quiet", False)
        expire_in = kwargs.pop("expire_in", 0)
        allow_none = kwargs.pop("allow_none", True)
        also_delete = kwargs.pop("also_delete", None)

        msg = None
        retry_after = None
        lfunc = log.debug if quiet else log.warning
        if log.getEffectiveLevel() <= logging.NOISY:
            lfunc = log.exception

        try:
            if content is not None or allow_none:
                if isinstance(content, discord.Embed):
                    msg = await dest.send(embed=content)
                else:
                    msg = await dest.send(content, tts=tts)

        except discord.Forbidden:
            lfunc('Cannot send message to "%s", no permission', dest.name)

        except discord.NotFound:
            lfunc('Cannot send message to "%s", invalid channel?', dest.name)

        except discord.HTTPException as e:
            if len(content) > DISCORD_MSG_CHAR_LIMIT:
                lfunc(
                    "Message is over the message size limit (%s)",
                    DISCORD_MSG_CHAR_LIMIT,
                )

            elif e.status == 429:
                # Note:  `e.response` could be either type:  aiohttp.ClientResponse  OR  requests.Response
                # thankfully both share a similar enough `response.headers` member CI Dict.
                # See docs on headers here:  https://discord.com/developers/docs/topics/rate-limits
                try:
                    retry_after = float(e.response.headers.get("RETRY-AFTER"))
                except ValueError:
                    retry_after = None
                if retry_after:
                    log.warning(
                        f"Rate limited send message, retrying in {retry_after} seconds."
                    )
                    try:
                        await asyncio.sleep(retry_after)
                    except Exception:
                        log.exception(
                            "Sleep in send message caught exception, bailing out."
                        )
                        return msg
                    return await self.safe_send_message(dest, content, **kwargs)
                else:
                    log.error("Rate limited send message, but cannot retry!")

            else:
                lfunc("Failed to send message")
                log.noise(
                    "Got HTTPException trying to send message to %s: %s", dest, content
                )

        finally:
            if retry_after:
                return msg

            if self.config.delete_messages:
                if msg and expire_in:
                    asyncio.ensure_future(self._wait_delete_msg(msg, expire_in))

            if self.config.delete_invoking:
                if also_delete and isinstance(also_delete, discord.Message):
                    asyncio.ensure_future(self._wait_delete_msg(also_delete, expire_in))

        return msg

    async def safe_delete_message(self, message, *, quiet=False):
        # TODO: this could use a queue and some other handling.
        lfunc = log.debug if quiet else log.warning

        try:
            return await message.delete()

        except discord.Forbidden:
            lfunc(
                'Cannot delete message "{}", no permission'.format(
                    message.clean_content
                )
            )

        except discord.NotFound:
            lfunc(
                'Cannot delete message "{}", message not found'.format(
                    message.clean_content
                )
            )

        except discord.HTTPException as e:
            if e.status == 429:
                # Note:  `e.response` could be either type:  aiohttp.ClientResponse  OR  requests.Response
                # thankfully both share a similar enough `response.headers` member CI Dict.
                # See docs on headers here:  https://discord.com/developers/docs/topics/rate-limits
                try:
                    retry_after = float(e.response.headers.get("RETRY-AFTER"))
                except ValueError:
                    retry_after = None
                if retry_after:
                    log.warning(
                        f"Rate limited message delete, retrying in {retry_after} seconds."
                    )
                    asyncio.ensure_future(self._wait_delete_msg(message, retry_after))
                else:
                    log.error("Rate limited message delete, but cannot retry!")

            else:
                lfunc("Failed to delete message")
                log.noise("Got HTTPException trying to delete message: %s", message)

    async def safe_edit_message(self, message, new, *, send_if_fail=False, quiet=False):
        lfunc = log.debug if quiet else log.warning

        try:
            return await message.edit(content=new)

        except discord.NotFound:
            lfunc(
                'Cannot edit message "{}", message not found'.format(
                    message.clean_content
                )
            )
            if send_if_fail:
                lfunc("Sending message instead")
                return await self.safe_send_message(message.channel, new)

        except discord.HTTPException as e:
            if e.status == 429:
                # Note:  `e.response` could be either type:  aiohttp.ClientResponse  OR  requests.Response
                # thankfully both share a similar enough `response.headers` member CI Dict.
                # See docs on headers here:  https://discord.com/developers/docs/topics/rate-limits
                try:
                    retry_after = float(e.response.headers.get("RETRY-AFTER"))
                except ValueError:
                    retry_after = None
                if retry_after:
                    log.warning(
                        f"Rate limited edit message, retrying in {retry_after} seconds."
                    )
                    try:
                        await asyncio.sleep(retry_after)
                    except Exception:
                        log.exception(
                            "Sleep in edit message caught exception, bailing out."
                        )
                        return None
                    return await self.safe_edit_message(
                        message, new, send_if_fail=send_if_fail, quiet=quiet
                    )
            else:
                lfunc("Failed to edit message")
                log.noise(
                    "Got HTTPException trying to edit message %s to: %s", message, new
                )

    async def _cleanup(self):
        try:  # make sure discord.Client is closed.
            await self.close()  # changed in d.py 2.0
        except Exception:
            log.exception("Issue while closing discord client session.")
            pass

        try:  # make sure discord.http.connector is closed.
            # This may be a bug in aiohttp or within discord.py handling of it.
            # Have read aiohttp 4.x is supposed to fix this, but have not verified.
            if self.http.connector:
                await self.http.connector.close()
        except Exception:
            log.exception("Issue while closing discord aiohttp connector.")
            pass

        try:  # make sure our aiohttp session is closed.
            await self.session.close()
        except Exception:
            log.exception("Issue while closing our aiohttp session.")
            pass

        # now cancel all pending tasks, except for run.py::main()
        for task in asyncio.all_tasks(loop=self.loop):
            if (
                task.get_coro().__name__ == "main"
                and task.get_name().lower() == "task-1"
            ):
                continue

            task.cancel()
            try:
                await task
            except asyncio.CancelledError:
                pass

    # noinspection PyMethodOverriding
    async def run(self):
        try:
            await self.start(*self.config.auth)

        except discord.errors.LoginFailure:
            # Add if token, else
            raise exceptions.HelpfulError(
                "Bot cannot login, bad credentials.",
                "Fix your token in the options file.  "
                "Remember that each field should be on their own line.",
            )  # ^^^^ In theory self.config.auth should never have no items

        finally:
            try:
                await self._cleanup()
            except Exception:
                log.error("Error in cleanup", exc_info=True)

            if self.exit_signal:
                raise self.exit_signal  # pylint: disable=E0702

    async def logout(self):
        await self.disconnect_all_voice_clients()
        return await super().close()

    async def on_error(self, event, *args, **kwargs):
        ex_type, ex, stack = sys.exc_info()

        if ex_type == exceptions.HelpfulError:
            log.error("Exception in {}:\n{}".format(event, ex.message))

            await asyncio.sleep(2)  # don't ask
            await self.logout()

        elif issubclass(ex_type, exceptions.Signal):
            self.exit_signal = ex
            await self.logout()

        else:
            log.error("Exception in {}".format(event), exc_info=True)

    async def on_resumed(self):
        log.info("\nReconnected to discord.\n")

    async def on_ready(self):
        self.is_ready_done = False
        log.debug("Fire on_ready")
        dlogger = logging.getLogger("discord")
        for h in dlogger.handlers:
            if getattr(h, "terminator", None) == "":
                dlogger.removeHandler(h)
                print()

        log.debug("Connection established, ready to go.")

        self.ws._keep_alive.name = "Gateway Keepalive"

        if self.init_ok:
            log.debug("Received additional READY event, may have failed to resume")
            return

        await self._on_ready_sanity_checks()

        self.init_ok = True

        ################################

        log.info(
            "Connected: {0}/{1}#{2}".format(
                self.user.id, self.user.name, self.user.discriminator
            )
        )

        owner = self._get_owner(voice=True) or self._get_owner()
        if owner and self.guilds:
            log.info(
                "Owner:     {0}/{1}#{2}\n".format(
                    owner.id, owner.name, owner.discriminator
                )
            )

            log.info("Guild List:")
            unavailable_servers = 0
            for s in self.guilds:
                ser = "{} (unavailable)".format(s.name) if s.unavailable else s.name
                log.info(" - " + ser)
                if self.config.leavenonowners:
                    if s.unavailable:
                        unavailable_servers += 1
                    else:
                        check = s.get_member(owner.id)
                        if check is None:
                            await s.leave()
                            log.info(
                                "Left {} due to bot owner not found".format(s.name)
                            )
            if unavailable_servers != 0:
                log.info(
                    "Not proceeding with checks in {} servers due to unavailability".format(
                        str(unavailable_servers)
                    )
                )

        elif self.guilds:
            log.warning(
                "Owner could not be found on any guild (id: %s)\n"
                % self.config.owner_id
            )

            log.info("Guild List:")
            for s in self.guilds:
                ser = "{} (unavailable)".format(s.name) if s.unavailable else s.name
                log.info(" - " + ser)

        else:
            log.warning("Owner unknown, bot is not on any guilds.")
            if self.user.bot:
                log.warning(
                    "To make the bot join a guild, paste this link in your browser. \n"
                    "Note: You should be logged into your main account and have \n"
                    "manage server permissions on the guild you want the bot to join.\n"
                    "  " + await self.generate_invite_link()
                )

        print(flush=True)

        if self.config.enable_options_per_guild:
            for s in self.guilds:
                await self._load_guild_options(s)

        if self.config.bound_channels:
            chlist = set(self.get_channel(i) for i in self.config.bound_channels if i)
            chlist.discard(None)

            invalids = set()
            invalids.update(c for c in chlist if isinstance(c, discord.VoiceChannel))

            chlist.difference_update(invalids)
            self.config.bound_channels.difference_update(invalids)

            if chlist:
                log.info("Bound to text channels:")
                [
                    log.info(" - {}/{}".format(ch.guild.name.strip(), ch.name.strip()))
                    for ch in chlist
                    if ch
                ]
            else:
                print("Not bound to any text channels")

            if invalids and self.config.debug_mode:
                print(flush=True)
                log.info("Not binding to voice channels:")
                [
                    log.info(" - {}/{}".format(ch.guild.name.strip(), ch.name.strip()))
                    for ch in invalids
                    if ch
                ]

            print(flush=True)

        else:
            log.info("Not bound to any text channels")

        if self.config.autojoin_channels:
            chlist = set(
                self.get_channel(i) for i in self.config.autojoin_channels if i
            )
            chlist.discard(None)

            invalids = set()
            invalids.update(c for c in chlist if isinstance(c, discord.TextChannel))

            chlist.difference_update(invalids)
            self.config.autojoin_channels.difference_update(invalids)

            if chlist:
                log.info("Autojoining voice channels:")
                [
                    log.info(" - {}/{}".format(ch.guild.name.strip(), ch.name.strip()))
                    for ch in chlist
                    if ch
                ]
            else:
                log.info("Not autojoining any voice channels")

            if invalids and self.config.debug_mode:
                print(flush=True)
                log.info("Cannot autojoin text channels:")
                [
                    log.info(" - {}/{}".format(ch.guild.name.strip(), ch.name.strip()))
                    for ch in invalids
                    if ch
                ]

            self.autojoin_channels = chlist

        else:
            log.info("Not autojoining any voice channels")
            self.autojoin_channels = set()

        if self.config.show_config_at_start:
            print(flush=True)
            log.info("Options:")

            log.info("  Command prefix: " + self.config.command_prefix)
            log.info(
                "  Default volume: {}%".format(int(self.config.default_volume * 100))
            )
            log.info(
                "  Skip threshold: {} votes or {}%".format(
                    self.config.skips_required,
                    fixg(self.config.skip_ratio_required * 100),
                )
            )
            log.info(
                "  Now Playing @mentions: "
                + ["Disabled", "Enabled"][self.config.now_playing_mentions]
            )
            log.info(
                "  Auto-Summon: " + ["Disabled", "Enabled"][self.config.auto_summon]
            )
            log.info(
                "  Auto-Playlist: "
                + ["Disabled", "Enabled"][self.config.auto_playlist]
                + " (order: "
                + ["sequential", "random"][self.config.auto_playlist_random]
                + ")"
            )
            log.info("  Auto-Pause: " + ["Disabled", "Enabled"][self.config.auto_pause])
            log.info(
                "  Delete Messages: "
                + ["Disabled", "Enabled"][self.config.delete_messages]
            )
            if self.config.delete_messages:
                log.info(
                    "    Delete Invoking: "
                    + ["Disabled", "Enabled"][self.config.delete_invoking]
                )
                log.info(
                    f"    Delete Nowplaying: {['Disabled', 'Enabled'][self.config.delete_nowplaying]}"
                )
            log.info("  Debug Mode: " + ["Disabled", "Enabled"][self.config.debug_mode])
            log.info(
                "  Downloaded songs will be "
                + ["deleted", "saved"][self.config.save_videos]
            )
            if self.config.save_videos and self.config.storage_limit_days:
                log.info(
                    f"    Delete if unused for {self.config.storage_limit_days} days"
                )
            if self.config.save_videos and self.config.storage_limit_bytes:
                size = format_size_from_bytes(self.config.storage_limit_bytes)
                log.info(f"    Delete if size exceeds {size}")

            if self.config.status_message:
                log.info("  Status message: " + self.config.status_message)
            log.info(
                "  Write current songs to file: "
                + ["Disabled", "Enabled"][self.config.write_current_song]
            )
            log.info(
                "  Author insta-skip: "
                + ["Disabled", "Enabled"][self.config.allow_author_skip]
            )
            log.info("  Embeds: " + ["Disabled", "Enabled"][self.config.embeds])
            log.info(
                "  Spotify integration: "
                + ["Disabled", "Enabled"][self.config._spotify]
            )
            log.info(
                "  Legacy skip: " + ["Disabled", "Enabled"][self.config.legacy_skip]
            )
            log.info(
                "  Leave non owners: "
                + ["Disabled", "Enabled"][self.config.leavenonowners]
            )
            log.info(
                "  Leave inactive VC: "
                + ["Disabled", "Enabled"][self.config.leave_inactive_channel]
            )
            log.info(
                f"    Timeout: {self.config.leave_inactive_channel_timeout} seconds"
            )
            log.info(
                "  Leave at song end/empty queue: "
                + ["Disabled", "Enabled"][self.config.leave_after_queue_empty]
            )
            log.info(
                f"  Leave when player idles: {'Disabled' if self.config.leave_player_inactive_for == 0 else 'Enabled'}"
            )
            log.info(f"    Timeout: {self.config.leave_player_inactive_for} seconds")
            log.info(
                "  Self Deafen: " + ["Disabled", "Enabled"][self.config.self_deafen]
            )
            log.info(
                "  Per-server command prefix: "
                + ["Disabled", "Enabled"][self.config.enable_options_per_guild]
            )

        print(flush=True)

        await self.update_now_playing_status()

        # maybe option to leave the ownerid blank and generate a random command for the owner to use
        # wait_for_message is pretty neato

        await self._join_startup_channels(
            self.autojoin_channels, autosummon=self.config.auto_summon
        )

        # we do this after the config stuff because it's a lot easier to notice here
        if self.config.missing_keys:
            log.warning(
                "Your config file is missing some options. If you have recently updated, "
                "check the example_options.ini file to see if there are new options available to you. "
                "The options missing are: {0}".format(self.config.missing_keys)
            )
            print(flush=True)

        # t-t-th-th-that's all folks!
        log.debug("Finish on_ready")
        self.is_ready_done = True

    def _gen_embed(self):
        """Provides a basic template for embeds"""
        e = discord.Embed()
        e.colour = 7506394
        e.set_footer(
            text=self.config.footer_text, icon_url="https://i.imgur.com/gFHBoZA.png"
        )
        e.set_author(
            name=self.user.name,
            url="https://github.com/Just-Some-Bots/MusicBot",
            icon_url=self.user.avatar.url if self.user.avatar else None,
        )
        return e

    @staticmethod
    def _get_song_url_or_none(url, player):
        """Return song url if provided or one is currently playing, else returns None"""
        if not player:
            return url

        if url or (
            player.current_entry
            and not isinstance(player.current_entry, StreamPlaylistEntry)
        ):
            if not url:
                url = player.current_entry.url

            return url

    def _add_url_to_autoplaylist(self, url):
        self.autoplaylist.append(url)
        write_file(self.config.auto_playlist_file, self.autoplaylist)
        log.debug("Appended {} to autoplaylist".format(url))

    def _remove_url_from_autoplaylist(self, url):
        self.autoplaylist.remove(url)
        write_file(self.config.auto_playlist_file, self.autoplaylist)
        log.debug("Removed {} from autoplaylist".format(url))

    async def handle_vc_inactivity(self, guild: discord.Guild):
        if not guild.me.voice:
            log.warning("I HAVE NO MOUTH AND I MUST SCREAM!!!")
            return

        event, active = self.server_specific_data[guild.id]["inactive_vc_timer"]

        if active:
            log.debug(f"Channel activity already waiting in guild: {guild}")
            return
        self.server_specific_data[guild.id]["inactive_vc_timer"] = (event, True)

        try:
            log.info(
                f"Channel activity waiting {self.config.leave_inactive_channel_timeout} seconds to leave channel: {guild.me.voice.channel.name}"
            )
            await discord.utils.sane_wait_for(
                [event.wait()], timeout=self.config.leave_inactive_channel_timeout
            )
        except asyncio.TimeoutError:
            log.info(
                f"Channel activity timer for {guild.name} has expired. Disconnecting."
            )
            await self.on_inactivity_timeout_expired(guild.me.voice.channel)
        else:
            log.info(
                f"Channel activity timer canceled for: {guild.me.voice.channel.name} in {guild.name}"
            )
        finally:
            self.server_specific_data[guild.id]["inactive_vc_timer"] = (event, False)
            event.clear()

    async def handle_player_inactivity(self, player):
        if not self.config.leave_player_inactive_for:
            return
        channel = player.voice_client.channel
        guild = channel.guild
        event, event_active = self.server_specific_data[guild.id][
            "inactive_player_timer"
        ]

        if str(channel.id) in str(self.config.autojoin_channels):
            log.debug(
                f"Ignoring player inactivity in auto-joined channel:  {channel.name}"
            )
            return

        if event_active:
            log.debug(f"Player activity timer already waiting in guild: {guild}")
            return
        self.server_specific_data[guild.id]["inactive_player_timer"] = (event, True)

        try:
            log.info(
                f"Player activity timer waiting {self.config.leave_player_inactive_for} seconds to leave channel: {channel.name}"
            )
            await discord.utils.sane_wait_for(
                [event.wait()], timeout=self.config.leave_player_inactive_for
            )
        except asyncio.TimeoutError:
            log.info(
                f"Player activity timer for {guild.name} has expired. Disconnecting."
            )
            await self.on_inactivity_timeout_expired(channel)
        else:
            log.info(
                f"Player activity timer canceled for: {channel.name} in {guild.name}"
            )
        finally:
            self.server_specific_data[guild.id]["inactive_player_timer"] = (
                event,
                False,
            )
            event.clear()

    async def reset_player_inactivity(self, player):
        if not self.config.leave_player_inactive_for:
            return
        guild = player.voice_client.channel.guild
        event, active = self.server_specific_data[guild.id]["inactive_player_timer"]
        if active and not event.is_set():
            event.set()
            log.debug("Player activity timer is being reset.")

    async def cmd_resetplaylist(self, player, channel):
        """
        Usage:
            {command_prefix}resetplaylist

        Resets all songs in the server's autoplaylist
        """
        player.autoplaylist = list(set(self.autoplaylist))
        return Response(
            self.str.get("cmd-resetplaylist-response", "\N{OK HAND SIGN}"),
            delete_after=15,
        )

    async def cmd_help(self, message, channel, command=None):
        """
        Usage:
            {command_prefix}help [command]

        Prints a help message.
        If a command is specified, it prints a help message for that command.
        Otherwise, it lists the available commands.
        """
        commands = []
        is_all = False
        is_emoji = False
        prefix = self._get_guild_cmd_prefix(channel.guild)
        # Its OK to skip unicode emoji here, they render correctly inside of code boxes.
        emoji_regex = re.compile(r"^(<a?:.+:\d+>|:.+:)$")
        if emoji_regex.match(prefix):
            is_emoji = True

        if command:
            if command.lower() == "all":
                is_all = True
                commands = await self.gen_cmd_list(message, list_all_cmds=True)

            else:
                cmd = getattr(self, "cmd_" + command, None)
                if cmd and not hasattr(cmd, "dev_cmd"):
                    return Response(
                        "```\n{0}```{1}".format(
                            dedent(cmd.__doc__),
                            self.str.get(
                                "cmd-help-prefix-required",
                                "\n**Prefix required for use:**\n{example_cmd}\n",
                            ).format(example_cmd=f"{prefix}`{command} ...`")
                            if is_emoji
                            else "",
                        ).format(
                            command_prefix=prefix if not is_emoji else "",
                        ),
                        delete_after=60,
                    )
                else:
                    raise exceptions.CommandError(
                        self.str.get("cmd-help-invalid", "No such command"),
                        expire_in=10,
                    )

        elif message.author.id == self.config.owner_id:
            commands = await self.gen_cmd_list(message, list_all_cmds=True)

        else:
            commands = await self.gen_cmd_list(message)

        if is_emoji:
            desc = (
                f"\n{prefix}`"
                + f"`, {prefix}`".join(commands)
                + "`\n\n"
                + self.str.get(
                    "cmd-help-response",
                    "For information about a particular command, run {example_cmd}\n"
                    "For further help, see https://just-some-bots.github.io/MusicBot/",
                ).format(
                    example_cmd=f"{prefix}`help [command]`"
                    if is_emoji
                    else f"`{prefix}help [command]`",
                )
            )
        else:
            desc = (
                f"```\n{prefix}"
                + f", {prefix}".join(commands)
                + "\n```\n"
                + self.str.get(
                    "cmd-help-response",
                    "For information about a particular command, run {example_cmd}\n"
                    "For further help, see https://just-some-bots.github.io/MusicBot/",
                ).format(
                    example_cmd=f"{prefix}`help [command]`"
                    if is_emoji
                    else f"`{prefix}help [command]`",
                )
            )
        if not is_all:
            desc += self.str.get(
                "cmd-help-all",
                "\nOnly showing commands you can use, for a list of all commands, run {example_cmd}",
            ).format(
                example_cmd=f"{prefix}`help all`"
                if is_emoji
                else f"`{prefix}help all`",
            )

        return Response(desc, reply=True, delete_after=60)

    async def cmd_blacklist(self, message, user_mentions, option, something):
        """
        Usage:
            {command_prefix}blacklist [ + | - | add | remove ] @UserName [@UserName2 ...]

        Add or remove users to the blacklist.
        Blacklisted users are forbidden from using bot commands.
        """

        if not user_mentions:
            raise exceptions.CommandError("No users listed.", expire_in=20)

        if option not in ["+", "-", "add", "remove"]:
            raise exceptions.CommandError(
                self.str.get(
                    "cmd-blacklist-invalid",
                    'Invalid option "{0}" specified, use +, -, add, or remove',
                ).format(option),
                expire_in=20,
            )

        for user in user_mentions.copy():
            if user.id == self.config.owner_id:
                print("[Commands:Blacklist] The owner cannot be blacklisted.")
                user_mentions.remove(user)

        old_len = len(self.blacklist)

        if option in ["+", "add"]:
            self.blacklist.update(user.id for user in user_mentions)

            write_file(self.config.blacklist_file, self.blacklist)

            return Response(
                self.str.get(
                    "cmd-blacklist-added", "{0} users have been added to the blacklist"
                ).format(len(self.blacklist) - old_len),
                reply=True,
                delete_after=10,
            )

        else:
            if self.blacklist.isdisjoint(user.id for user in user_mentions):
                return Response(
                    self.str.get(
                        "cmd-blacklist-none",
                        "None of those users are in the blacklist.",
                    ),
                    reply=True,
                    delete_after=10,
                )

            else:
                self.blacklist.difference_update(user.id for user in user_mentions)
                write_file(self.config.blacklist_file, self.blacklist)

                return Response(
                    self.str.get(
                        "cmd-blacklist-removed",
                        "{0} users have been removed from the blacklist",
                    ).format(old_len - len(self.blacklist)),
                    reply=True,
                    delete_after=10,
                )

    async def cmd_id(self, author, user_mentions):
        """
        Usage:
            {command_prefix}id [@user]

        Tells the user their id or the id of another user.
        """
        if not user_mentions:
            return Response(
                self.str.get("cmd-id-self", "Your ID is `{0}`").format(author.id),
                reply=True,
                delete_after=35,
            )
        else:
            usr = user_mentions[0]
            return Response(
                self.str.get("cmd-id-other", "**{0}**s ID is `{1}`").format(
                    usr.name, usr.id
                ),
                reply=True,
                delete_after=35,
            )

    async def cmd_autoplaylist(self, _player, option, url=None):
        """
        Usage:
            {command_prefix}autoplaylist [ + | - | add | remove] [url]

        Adds or removes the specified song or currently playing song to/from the playlist.
        """
        url = self._get_song_url_or_none(url, _player)

        if url:
            if option in ["+", "add"]:
                if url not in self.autoplaylist:
                    await self.add_url_to_autoplaylist(url)
                    return Response(
                        self.str.get(
                            "cmd-save-success", "Added <{0}> to the autoplaylist."
                        ).format(url),
                        delete_after=35,
                    )
                else:
                    raise exceptions.CommandError(
                        self.str.get(
                            "cmd-save-exists",
                            "This song is already in the autoplaylist.",
                        ),
                        expire_in=20,
                    )
            elif option in ["-", "remove"]:
                if url in self.autoplaylist:
                    await self.remove_url_from_autoplaylist(url, delete_from_ap=True)
                    return Response(
                        self.str.get(
                            "cmd-unsave-success", "Removed <{0}> from the autoplaylist."
                        ).format(url),
                        delete_after=35,
                    )
                else:
                    raise exceptions.CommandError(
                        self.str.get(
                            "cmd-unsave-does-not-exist",
                            "This song is not yet in the autoplaylist.",
                        ),
                        expire_in=20,
                    )
            else:
                raise exceptions.CommandError(
                    self.str.get(
                        "cmd-autoplaylist-option-invalid",
                        'Invalid option "{0}" specified, use +, -, add, or remove',
                    ).format(option),
                    expire_in=20,
                )
        else:
            raise exceptions.CommandError(
                self.str.get(
                    "cmd-autoplaylist-invalid", "The supplied song link is invalid"
                ),
                expire_in=20,
            )

    @owner_only
    async def cmd_joinserver(self, message, server_link=None):
        """
        Usage:
            {command_prefix}joinserver invite_link

        Asks the bot to join a server.  Note: Bot accounts cannot use invite links.
        """

        url = await self.generate_invite_link()
        return Response(
            self.str.get(
                "cmd-joinserver-response", "Click here to add me to a server: \n{}"
            ).format(url),
            reply=True,
            delete_after=30,
        )

    async def cmd_karaoke(self, player, channel, author):
        """
        Usage:
            {command_prefix}karaoke

        Activates karaoke mode. During karaoke mode, only groups with the BypassKaraokeMode
        permission in the config file can queue music.
        """
        player.karaoke_mode = not player.karaoke_mode
        return Response(
            "\N{OK HAND SIGN} Karaoke mode is now "
            + ["disabled", "enabled"][player.karaoke_mode],
            delete_after=15,
        )

    async def _do_playlist_checks(self, player, author, result_info):
        num_songs = result_info.playlist_count or result_info.entry_count
        permissions = self.permissions.for_user(author)

        # TODO: correct the language here, since this could be playlist or search results?
        # I have to do extra checks anyways because you can request an arbitrary number of search results
        if not permissions.allow_playlists and num_songs > 1:
            raise exceptions.PermissionsError(
                self.str.get(
                    "playlists-noperms", "You are not allowed to request playlists"
                ),
                expire_in=30,
            )

        if (
            permissions.max_playlist_length
            and num_songs > permissions.max_playlist_length
        ):
            raise exceptions.PermissionsError(
                self.str.get(
                    "playlists-big", "Playlist has too many entries ({0} > {1})"
                ).format(num_songs, permissions.max_playlist_length),
                expire_in=30,
            )

        # This is a little bit weird when it says (x + 0 > y), I might add the other check back in
        if (
            permissions.max_songs
            and player.playlist.count_for_user(author) + num_songs
            > permissions.max_songs
        ):
            raise exceptions.PermissionsError(
                self.str.get(
                    "playlists-limit",
                    "Playlist entries + your already queued songs reached limit ({0} + {1} > {2})",
                ).format(
                    num_songs,
                    player.playlist.count_for_user(author),
                    permissions.max_songs,
                ),
                expire_in=30,
            )
        return True

    def _handle_guild_auto_pause(self, player: MusicPlayer):
        """
        function to handle guild activity pausing and unpausing.
        """
        if not self.config.auto_pause:
            return

        if not player.voice_client:
            return

        channel = player.voice_client.channel

        guild = channel.guild
        auto_paused = self.server_specific_data[guild.id]["auto_paused"]

        is_empty = is_empty_voice_channel(
            channel, include_bots=self.config.bot_exception_ids
        )
        if is_empty and not auto_paused and player.is_playing:
            log.info(
                f"Playing in an empty voice channel, running auto pause for guild: {guild}"
            )
            player.pause()
            self.server_specific_data[guild.id]["auto_paused"] = True

        elif not is_empty and auto_paused and player.is_paused:
            log.info(f"Previously auto paused player is unpausing for guild: {guild}")
            player.resume()
            self.server_specific_data[guild.id]["auto_paused"] = False

    async def _do_cmd_unpause_check(
        self, player: MusicPlayer, channel: MessageableChannel
    ) -> None:
        """
        Checks for paused player and resumes it while sending a notice.

        This function should not be called from _cmd_play().
        """
        if player and player.is_paused:
            await self.safe_send_message(
                channel,
                self.str.get(
                    "cmd-unpause-check",
                    "Bot was previously paused, resuming playback now.",
                ),
                expire_in=30,
            )
            player.resume()

    async def cmd_play(
        self, message, _player, channel, author, permissions, leftover_args, song_url
    ):
        """
        Usage:
            {command_prefix}play song_link
            {command_prefix}play text to search for
            {command_prefix}play spotify_uri

        Adds the song to the playlist.  If a link is not provided, the first
        result from a youtube search is added to the queue.

        If enabled in the config, the bot will also support Spotify URIs, however
        it will use the metadata (e.g song name and artist) to find a YouTube
        equivalent of the song. Streaming from Spotify is not possible.
        """
        await self._do_cmd_unpause_check(_player, channel)

        return await self._cmd_play(
            message,
            _player,
            channel,
            author,
            permissions,
            leftover_args,
            song_url,
            head=False,
        )

    async def cmd_shuffleplay(
        self, message, _player, channel, author, permissions, leftover_args, song_url
    ):
        """
        Usage:
            {command_prefix}shuffleplay playlist_link

        Like play command but explicitly shuffles entries before adding them to the queue.
        """
        await self._do_cmd_unpause_check(_player, channel)

        await self._cmd_play(
            message,
            _player,
            channel,
            author,
            permissions,
            leftover_args,
            song_url,
            head=False,
            shuffle_entries=True,
        )

        return Response(
            self.str.get("cmd-shuffleplay-shuffled", "Shuffled {0}'s playlist").format(
                message.guild
            ),
            delete_after=30,
        )

    async def cmd_playnext(
        self, message, _player, channel, author, permissions, leftover_args, song_url
    ):
        """
        Usage:
            {command_prefix}playnext song_link
            {command_prefix}playnext text to search for
            {command_prefix}playnext spotify_uri

        Adds the song to the playlist next.  If a link is not provided, the first
        result from a youtube search is added to the queue.

        If enabled in the config, the bot will also support Spotify URIs, however
        it will use the metadata (e.g song name and artist) to find a YouTube
        equivalent of the song. Streaming from Spotify is not possible.
        """
        await self._do_cmd_unpause_check(_player, channel)

        return await self._cmd_play(
            message,
            _player,
            channel,
            author,
            permissions,
            leftover_args,
            song_url,
            head=True,
        )

    async def cmd_repeat(self, channel, option=None):
        """
        Usage:
            {command_prefix}repeat [all | playlist | song | on | off]

        Toggles playlist or song looping.
        If no option is provided the current song will be repeated.
        If no option is provided and the song is already repeating, repeating will be turned off.
        """

        player = self.get_player_in(channel.guild)
        option = option.lower() if option else ""
        prefix = self._get_guild_cmd_prefix(channel.guild)

        if not player:
            raise exceptions.CommandError(
                self.str.get(
                    "cmd-repeat-no-voice",
                    "The bot is not in a voice channel.  "
                    "Use %ssummon to summon it to your voice channel.",
                )
                % self._get_guild_cmd_prefix(channel.guild),
                expire_in=30,
            )

        if not player.current_entry:
            return Response(
                self.str.get(
                    "cmd-repeat-no-songs",
                    "No songs are currently playing. Play something with {}play.",
                ).format(self._get_guild_cmd_prefix(channel.guild)),
                delete_after=30,
            )

        if option not in ["all", "playlist", "on", "off", "song", ""]:
            raise exceptions.CommandError(
                self.str.get(
                    "cmd-repeat-invalid",
                    "Invalid option, please run {}help repeat to a list of available options.",
                ).format(prefix),
                expire_in=30,
            )

        if option in ["all", "playlist"]:
            player.loopqueue = not player.loopqueue
            if player.loopqueue:
                return Response(
                    self.str.get(
                        "cmd-repeat-playlist-looping", "Playlist is now repeating."
                    ),
                    delete_after=30,
                )

            else:
                return Response(
                    self.str.get(
                        "cmd-repeat-playlist-not-looping",
                        "Playlist is no longer repeating.",
                    ),
                    delete_after=30,
                )

        elif option == "song":
            player.repeatsong = not player.repeatsong
            if player.repeatsong:
                return Response(
                    self.str.get("cmd-repeat-song-looping", "Song is now repeating."),
                    delete_after=30,
                )
            else:
                return Response(
                    self.str.get(
                        "cmd-repeat-song-not-looping", "Song is no longer repeating."
                    )
                )

        elif option == "on":
            player.repeatsong = True
            return Response(self.str.get("cmd-repeat-song-looping"), delete_after=30)
            if player.repeatsong:
                return Response(
                    self.str.get(
                        "cmd-repeat-already-looping", "Song is already looping!"
                    ),
                    delete_after=30,
                )

        elif option == "off":
            if player.repeatsong:
                player.repeatsong = False
                return Response(self.str.get("cmd-repeat-song-not-looping"))
            elif player.loopqueue:
                player.loopqueue = False
                return Response(self.str.get("cmd-repeat-playlist-not-looping"))
            else:
                raise exceptions.CommandError(
                    self.str.get(
                        "cmd-repeat-already-off", "The player is not currently looping."
                    ),
                    expire_in=30,
                )
        else:
            if player.repeatsong:
                player.loopqueue = True
                player.repeatsong = False
                return Response(
                    self.str.get("cmd-repeat-playlist-looping"), delete_after=30
                )

            elif player.loopqueue:
                if player.playlist.entries.__len__() > 0:
                    message = self.str.get("cmd-repeat-playlist-not-looping")
                else:
                    message = self.str.get("cmd-repeat-song-not-looping")
                player.loopqueue = False
            else:
                player.repeatsong = True
                message = self.str.get("cmd-repeat-song-looping")

        return Response(message, delete_after=30)

    async def cmd_move(self, channel, command, leftover_args):
        """
        Usage:
            {command_prefix}move [Index of song to move] [Index to move song to]
            Ex: !move 1 3

        Swaps the location of a song within the playlist.
        """
        # TODO: move command needs some tlc. args renamed, better checks.
        player = self.get_player_in(channel.guild)
        if not player:
            raise exceptions.CommandError(
                self.str.get(
                    "cmd-move-no-voice",
                    "The bot is not in a voice channel.  "
                    "Use %ssummon to summon it to your voice channel."
                    % self._get_guild_cmd_prefix(channel.guild),
                )
            )

        if not player.current_entry:
            return Response(
                self.str.get(
                    "cmd-move-no-songs",
                    "There are no songs queued. Play something with {}play".format(
                        self._get_guild_cmd_prefix(channel.guild)
                    ),
                ),
            )

        indexes = []
        try:
            indexes.append(int(command) - 1)
            indexes.append(int(leftover_args[0]) - 1)
        except (ValueError, IndexError):
            # TODO: return command error instead, specific to the exception.
            return Response(
                self.str.get(
                    "cmd-move-indexes_not_intergers", "Song indexes must be integers!"
                ),
                delete_after=30,
            )

        for i in indexes:
            if i < 0 or i > player.playlist.entries.__len__() - 1:
                return Response(
                    self.str.get(
                        "cmd-move-invalid-indexes",
                        "Sent indexes are outside of the playlist scope!",
                    ),
                    delete_after=30,
                )

        await self.safe_send_message(
            channel,
            self.str.get(
                "cmd-move-success",
                "Successfully moved the requested song from positon number {} in queue to position {}!",
            ).format(indexes[0] + 1, indexes[1] + 1),
            expire_in=30,
        ),

        song = player.playlist.delete_entry_at_index(indexes[0])

        player.playlist.insert_entry_at_index(indexes[1], song)

    async def _cmd_play_compound_link(
        self,
        message: discord.Message,
        player: MusicPlayer,
        channel: MessageableChannel,
        author: discord.abc.User,
        permissions: PermissionGroup,
        leftover_args: List[str],
        song_url: str,
        head: bool,
    ) -> None:
        """
        Helper function to check for playlist IDs embeded in video links.
        If a "compound" URL is detected, ask the user if they want the
        associated playlist to be queued as well.
        """
        # TODO: maybe add config to auto yes or no and bypass this.
        # TODO: this currently will queue the original video twice.

        async def _prompt_for_playing(prompt: str, next_url: str):
            msg = await self.safe_send_message(channel, prompt)
            for r in [EMOJI_CHECK_MARK_BUTTON, EMOJI_CROSS_MARK_BUTTON]:
                await msg.add_reaction(r)

            def _check_react(reaction, user):
                return msg == reaction.message and author == user

            try:
                reaction, user = await self.wait_for(
                    "reaction_add", timeout=60, check=_check_react
                )
                if reaction.emoji == EMOJI_CHECK_MARK_BUTTON:
                    await self._cmd_play(
                        message,
                        player,
                        channel,
                        author,
                        permissions,
                        leftover_args,
                        next_url,
                        head,
                    )
                    await self.safe_delete_message(msg)
                elif reaction.emoji == EMOJI_CROSS_MARK_BUTTON:
                    await self.safe_delete_message(msg)
            except asyncio.TimeoutError:
                await self.safe_delete_message(msg)

        # Check for playlist in youtube watch link.
        playlist_regex = r"watch\?v=.+&(list=[^&]+)"
        matches = re.search(playlist_regex, song_url)
        if matches:
            pl_url = "https://www.youtube.com/playlist?" + matches.group(1)
            asyncio.ensure_future(
                _prompt_for_playing(
                    # TODO: i18n / UI stuff
                    f"This link contains a Playlist ID:\n`{song_url}`\n\nDo you want to queue the playlist too?",
                    pl_url,
                )
            )

    async def _cmd_play(
        self,
        message: discord.Message,
        _player: MusicPlayer,
        channel: MessageableChannel,
        author: discord.abc.User,
        permissions: PermissionGroup,
        leftover_args: List[str],
        song_url: str,
        head: bool,
        shuffle_entries: bool = False,
    ) -> CommandResponse:
        """
        This function handles actually playing any given URL or song subject.

        Tested against these URLs:
        - https://www.youtube.com/watch?v=UBxIN7f1k30  # live stream that will be dead in the future.
        - https://www.youtube.com/playlist?list=PLBcHt8htZXKVCzW_Mkn4NrByBxn53o3cA   # 1373 videos, 8+ hours each, coffee house jazz.
        - https://www.youtube.com/playlist?list=PL80gRr4GwcsznLYH-G_FXnzkP5_cHl-KR
        - https://www.youtube.com/watch?v=bm48ncbhU10&list=PL80gRr4GwcsznLYH-G_FXnzkP5_cHl-KR
        - https://www.youtube.com/watch?v=bm48ncbhU10
        - https://youtu.be/L5uV3gmOH9g
        - https://open.spotify.com/playlist/37i9dQZF1DXaImRpG7HXqp
        - https://open.spotify.com/track/0YupMLYOYz6lZDbN3kRt7A?si=5b0eeb51b04c4af9
        - https://open.spotify.com/album/1y8Yw0NDcP2qxbZufIXt7u   # 1 item album
        - https://open.spotify.com/album/5LbHbwejgZXRZAgzVAjkhj   # multi-item album
        - https://soundcloud.com/neilcic/cabinet-man
        - https://soundcloud.com/grweston/sets/mashups
        - https://lemondemon.bandcamp.com/album/spirit-phone
        - slippery people talking heads live 84
        - ytsearch4:talking heads stop making sense
        - https://cdn.discordapp.com/attachments/741945274901200897/875075008723046410/cheesed.mp4
        - https://playerservices.streamtheworld.com/api/livestream-redirect/KUPDFM.mp3?dist=hubbard&source=hubbard-web&ttag=web&gdpr=0

        """
        player = _player if _player else None

        await channel.typing()

        if permissions.summonplay and not player:
            voice_channel = author.voice.channel if author.voice else None
            response = await self.cmd_summon(
                channel, channel.guild, author, voice_channel
            )  # @TheerapakG: As far as I know voice_channel param is unused
            if self.config.embeds:
                content = self._gen_embed()
                content.title = "summon"
                content.description = response.content
            else:
                content = response.content
            await self.safe_send_message(
                channel,
                content,
                expire_in=response.delete_after if self.config.delete_messages else 0,
            )
            player = self.get_player_in(channel.guild)

        if not player:
            raise exceptions.CommandError(
                "The bot is not in a voice channel.  "
                "Use %ssummon to summon it to your voice channel."
                % self._get_guild_cmd_prefix(channel.guild)
            )

        # Validate song_url is actually a URL, or otherwise a search string.
        valid_song_url = self.downloader.get_url_or_none(song_url)
        if valid_song_url:
            song_url = valid_song_url

            # Handle if the link has a playlist ID in addition to a video ID.
            await self._cmd_play_compound_link(
                message,
                player,
                channel,
                author,
                permissions,
                leftover_args,
                song_url,
                head,
            )

        if not valid_song_url and leftover_args:
            # treat all arguments as a search string.
            song_url = " ".join([song_url, *leftover_args])
            leftover_args = []  # prevent issues later.

        # Validate spotify links are supported before we try them.
        if "open.spotify.com" in song_url.lower():
            if self.config._spotify:
                if not Spotify.is_url_supported(song_url):
                    raise exceptions.CommandError(
                        "Spotify URL is invalid or not currently supported."
                    )
            else:
                raise exceptions.CommandError(
                    "Detected a spotify URL, but spotify is not enabled."
                )

        # This lock prevent spamming play commands to add entries that exceeds time limit/ maximum song limit
        async with self.aiolocks[_func_() + ":" + str(author.id)]:
            if (
                permissions.max_songs
                and player.playlist.count_for_user(author) >= permissions.max_songs
            ):
                raise exceptions.PermissionsError(
                    self.str.get(
                        "cmd-play-limit",
                        "You have reached your enqueued song limit ({0})",
                    ).format(permissions.max_songs),
                    expire_in=30,
                )

            if player.karaoke_mode and not permissions.bypass_karaoke_mode:
                raise exceptions.PermissionsError(
                    self.str.get(
                        "karaoke-enabled",
                        "Karaoke mode is enabled, please try again when its disabled!",
                    ),
                    expire_in=30,
                )

            # Get processed info from ytdlp
            info = None
            try:
                info = await self.downloader.extract_info(
                    song_url, download=False, process=True
                )
            except Exception as e:
                info = None
                log.exception("Issue with extract_info(): ")
                raise exceptions.CommandError(e)

            if not info:
                raise exceptions.CommandError(
                    self.str.get(
                        "cmd-play-noinfo",
                        "That video cannot be played. Try using the {0}stream command.",
                    ).format(self._get_guild_cmd_prefix(channel.guild)),
                    expire_in=30,
                )

            # ensure the extractor has been allowed via permissions.
            if info.extractor not in permissions.extractors and permissions.extractors:
                raise exceptions.PermissionsError(
                    self.str.get(
                        "cmd-play-badextractor",
                        "You do not have permission to play the requested media. Service `{}` is not permitted.",
                    ).format(info.extractor),
                    expire_in=30,
                )

            # if the result has "entries" but it's empty, it might be a failed search.
            if "entries" in info and not info.entry_count:
                if info.extractor == "youtube:search":
                    # TOOD: UI, i18n stuff
                    raise exceptions.CommandError(
                        f"Youtube search returned no results for:  {song_url}"
                    )

            # If the result has usable entries, we assume it is a playlist
            if info.has_entries:
                await self._do_playlist_checks(player, author, info)

                num_songs = info.playlist_count or info.entry_count

                if shuffle_entries:
                    random.shuffle(info["entries"])

                # TODO: I can create an event emitter object instead, add event functions, and every play list might be asyncified
                # Also have a "verify_entry" hook with the entry as an arg and returns the entry if its ok
                start_time = time.time()
                entry_list, position = await player.playlist.import_from_info(
                    info, channel=channel, author=author, head=False
                )

                time_taken = time.time() - start_time
                listlen = len(entry_list)

                log.info(
                    "Processed {} of {} songs in {:.3f} seconds at {:.2f}s/song".format(
                        listlen,
                        num_songs,
                        time_taken,
                        time_taken / listlen if listlen else 1,
                    )
                )

                if not entry_list:
                    raise exceptions.CommandError(
                        self.str.get(
                            "cmd-play-playlist-maxduration",
                            "No songs were added, all songs were over max duration (%ss)",
                        )
                        % permissions.max_song_length,
                        expire_in=30,
                    )

                reply_text = self.str.get(
                    "cmd-play-playlist-reply",
                    "Enqueued **%s** songs to be played. Position in queue: %s",
                )
                btext = str(listlen)

            # If it's an entry
            else:
                # youtube:playlist extractor but it's actually an entry
                # ^ wish I had a URL for this one.
                if info.get("extractor", "") == "youtube:playlist":
                    log.noise(
                        "Extracted an entry with youtube:playlist as extractor key"
                    )

                if (
                    permissions.max_song_length
                    and info.get("duration", 0) > permissions.max_song_length
                ):
                    raise exceptions.PermissionsError(
                        self.str.get(
                            "cmd-play-song-limit",
                            "Song duration exceeds limit ({0} > {1})",
                        ).format(info["duration"], permissions.max_song_length),
                        expire_in=30,
                    )

                entry, position = await player.playlist.add_entry_from_info(
                    info, channel=channel, author=author, head=head
                )

                reply_text = self.str.get(
                    "cmd-play-song-reply",
                    "Enqueued `%s` to be played. Position in queue: %s",
                )
                btext = entry.title

            if position == 1 and player.is_stopped:
                position = self.str.get("cmd-play-next", "Up next!")
                reply_text %= (btext, position)

            else:
                reply_text %= (btext, position)
                try:
                    time_until = await player.playlist.estimate_time_until(
                        position, player
                    )
                    reply_text += self.str.get(
                        "cmd-play-eta", " - estimated time until playing: %s"
                    ) % ftimedelta(time_until)
                except exceptions.InvalidDataError:
                    reply_text += self.str.get(
                        "cmd-play-eta-error", " - cannot estimate time until playing"
                    )
                except Exception:
                    log.exception("Unhandled exception in _cmd_play time until play.")

        return Response(reply_text, delete_after=30)

    async def cmd_stream(
        self,
        _player: MusicPlayer,
        channel: MessageableChannel,
        author: discord.abc.User,
        permissions: PermissionGroup,
        song_url: str,
    ) -> CommandResponse:
        """
        Usage:
            {command_prefix}stream song_link

        Enqueue a media stream.
        This could mean an actual stream like Twitch or shoutcast, or simply streaming
        media without predownloading it.  Note: FFmpeg is notoriously bad at handling
        streams, especially on poor connections.  You have been warned.
        """

        await self._do_cmd_unpause_check(_player, channel)

        if _player:
            player = _player
        elif permissions.summonplay:
            vc = author.voice.channel if author.voice else None
            response = await self.cmd_summon(
                channel, channel.guild, author, vc
            )  # @TheerapakG: As far as I know voice_channel param is unused
            if self.config.embeds:
                content = self._gen_embed()
                content.title = "summon"
                content.description = response.content
            else:
                content = response.content
            await self.safe_send_message(
                channel,
                content,
                expire_in=response.delete_after if self.config.delete_messages else 0,
            )
            player = self.get_player_in(channel.guild)

        if not player:
            raise exceptions.CommandError(
                "The bot is not in a voice channel.  "
                "Use %ssummon to summon it to your voice channel."
                % self._get_guild_cmd_prefix(channel.guild)
            )

        if (
            permissions.max_songs
            and player.playlist.count_for_user(author) >= permissions.max_songs
        ):
            raise exceptions.PermissionsError(
                self.str.get(
                    "cmd-stream-limit",
                    "You have reached your enqueued song limit ({0})",
                ).format(permissions.max_songs),
                expire_in=30,
            )

        if player.karaoke_mode and not permissions.bypass_karaoke_mode:
            raise exceptions.PermissionsError(
                self.str.get(
                    "karaoke-enabled",
                    "Karaoke mode is enabled, please try again when its disabled!",
                ),
                expire_in=30,
            )

        async with channel.typing():
            # TODO: find more streams to test.
            # NOTE: this WILL return a link if ytdlp does not support the service.
            try:
                info = await self.downloader.extract_info(
                    song_url, download=False, process=True, as_stream=True
                )
            except Exception as e:
                log.exceptions(
                    f"Failed to get info from the stream request: {song_url}"
                )
                raise exceptions.CommandError(e)

            if info.has_entries:
                raise exceptions.CommandError(
                    "Streaming playlists is not yet supported.",
                    expire_in=30,
                )
                # TODO: could process these and force them to be stream entries...

            await player.playlist.add_stream_from_info(
                info, channel=channel, author=author, head=False
            )

        return Response(
            self.str.get("cmd-stream-success", "Streaming."), delete_after=6
        )

    async def cmd_search(
        self,
        message: discord.Message,
        player: MusicPlayer,
        channel: MessageableChannel,
        author: discord.abc.User,
        permissions: PermissionGroup,
        leftover_args: List[str],
    ) -> CommandResponse:
        """
        Usage:
            {command_prefix}search [service] [number] query

        Searches a service for a video and adds it to the queue.
        - service: any one of the following services:
            - youtube (yt) (default if unspecified)
            - soundcloud (sc)
            - yahoo (yh)
        - number: return a number of video results and waits for user to choose one
          - defaults to 3 if unspecified
          - note: If your search query starts with a number,
                  you must put your query in quotes
            - ex: {command_prefix}search 2 "I ran seagulls"
        The command issuer can use reactions to indicate their response to each result.
        """

        if (
            permissions.max_songs
            and player.playlist.count_for_user(author) > permissions.max_songs
        ):
            raise exceptions.PermissionsError(
                self.str.get(
                    "cmd-search-limit",
                    "You have reached your playlist item limit ({0})",
                ).format(permissions.max_songs),
                expire_in=30,
            )

        if player.karaoke_mode and not permissions.bypass_karaoke_mode:
            raise exceptions.PermissionsError(
                self.str.get(
                    "karaoke-enabled",
                    "Karaoke mode is enabled, please try again when its disabled!",
                ),
                expire_in=30,
            )

        def argcheck() -> None:
            if not leftover_args:
                raise exceptions.CommandError(
                    self.str.get(
                        "cmd-search-noquery", "Please specify a search query.\n%s"
                    )
                    % dedent(
                        self.cmd_search.__doc__.format(  # type: ignore
                            command_prefix=self._get_guild_cmd_prefix(channel.guild)
                        )
                    ),
                    expire_in=60,
                )

        argcheck()

        try:
            leftover_args = shlex.split(" ".join(leftover_args))
        except ValueError:
            raise exceptions.CommandError(
                self.str.get(
                    "cmd-search-noquote", "Please quote your search query properly."
                ),
                expire_in=30,
            )

        service = "youtube"
        items_requested = self.config.defaultsearchresults
        max_items = permissions.max_search_items
        services = {
            "youtube": "ytsearch",
            "soundcloud": "scsearch",
            "yahoo": "yvsearch",
            "yt": "ytsearch",
            "sc": "scsearch",
            "yh": "yvsearch",
        }

        if leftover_args[0] in services:
            service = leftover_args.pop(0)
            argcheck()

        if leftover_args[0].isdigit():
            items_requested = int(leftover_args.pop(0))
            argcheck()

            if items_requested > max_items:
                raise exceptions.CommandError(
                    self.str.get(
                        "cmd-search-searchlimit",
                        "You cannot search for more than %s videos",
                    )
                    % max_items
                )

        # Look jake, if you see this and go "what the fuck are you doing"
        # and have a better idea on how to do this, i'd be delighted to know.
        # I don't want to just do ' '.join(leftover_args).strip("\"'")
        # Because that eats both quotes if they're there
        # where I only want to eat the outermost ones
        if leftover_args[0][0] in "'\"":
            lchar = leftover_args[0][0]
            leftover_args[0] = leftover_args[0].lstrip(lchar)
            leftover_args[-1] = leftover_args[-1].rstrip(lchar)

        search_query = "%s%s:%s" % (
            services[service],
            items_requested,
            " ".join(leftover_args),
        )

        search_msg = await self.safe_send_message(
            channel, self.str.get("cmd-search-searching", "Searching for videos...")
        )
        await channel.typing()

        try:
            info = await self.downloader.extract_info(
                search_query, download=False, process=True
            )

        except Exception as e:
            await self.safe_edit_message(search_msg, str(e), send_if_fail=True)
            return None
        else:
            await self.safe_delete_message(search_msg)

        if not info:
            return Response(
                self.str.get("cmd-search-none", "No videos found."), delete_after=30
            )

        entries = info.get_entries_objects()

        # Decide if the list approach or the reaction approach should be used
        if self.config.searchlist:
            result_message_array = []

            if self.config.embeds:
                content = self._gen_embed()
                content.title = self.str.get(
                    "cmd-search-title", "{0} search results:"
                ).format(service.capitalize())
                content.description = "To select a song, type the corresponding number"
            else:
                result_header = self.str.get(
                    "cmd-search-title", "{0} search results:"
                ).format(service.capitalize())
                result_header += "\n\n"

            for entry in entries:
                # This formats the results and adds it to an array
                # format_song_duration removes the hour section
                # if the song is shorter than an hour
                result_message_array.append(
                    self.str.get(
                        "cmd-search-list-entry", "**{0}**. **{1}** | {2}"
                    ).format(
                        entries.index(entry) + 1,
                        entry["title"],
                        format_song_duration(
                            ftimedelta(timedelta(seconds=entry["duration"]))
                        ),
                    )
                )
            # This combines the formatted result strings into one list.
            result_string = "\n".join(
                "{0}".format(result) for result in result_message_array
            )
            result_string += "\n**0.** Cancel"

            if self.config.embeds:
                # Add the result entries to the embedded message and send it to the channel
                content.add_field(
                    name=self.str.get("cmd-search-field-name", "Pick a song"),
                    value=result_string,
                    inline=False,
                )
                result_message = await self.safe_send_message(channel, content)
            else:
                # Construct the complete message and send it to the channel.
                result_string = result_header + result_string
                result_string += "\n\nSelect song by typing the corresponding number or type cancel to cancel search"
                result_message = await self.safe_send_message(
                    channel,
                    self.str.get("cmd-search-result-list-noembed", "{0}").format(
                        result_string
                    ),
                )

            # Check to verify that recived message is valid.
            def check(reply):
                return (
                    reply.channel.id == channel.id
                    and reply.author == message.author
                    and reply.content.isdigit()
                    and -1 <= int(reply.content) - 1 <= info.entry_count
                )

            # Wait for a response from the author.
            try:
                choice = await self.wait_for("message", timeout=30.0, check=check)
            except asyncio.TimeoutError:
                await self.safe_delete_message(result_message)
                return None

            if choice.content == "0":
                # Choice 0 will cancel the search
                if self.config.delete_invoking:
                    await self.safe_delete_message(choice)
                await self.safe_delete_message(result_message)
            else:
                # Here we have a valid choice lets queue it.
                if self.config.delete_invoking:
                    await self.safe_delete_message(choice)
                await self.safe_delete_message(result_message)
                await self.cmd_play(
                    message,
                    player,
                    channel,
                    author,
                    permissions,
                    [],
                    entries[int(choice.content) - 1]["url"],
                )
                if self.config.embeds:
                    return Response(
                        self.str.get(
                            "cmd-search-accept-list-embed", "[{0}]({1}) added to queue"
                        ).format(
                            entries[int(choice.content) - 1]["title"],
                            entries[int(choice.content) - 1]["url"],
                        ),
                        delete_after=30,
                    )
                else:
                    return Response(
                        self.str.get(
                            "cmd-search-accept-list-noembed", "{0} added to queue"
                        ).format(entries[int(choice.content) - 1]["title"]),
                        delete_after=30,
                    )
        else:
            # Original code
            for entry in entries:
                result_message = await self.safe_send_message(
                    channel,
                    self.str.get("cmd-search-result", "Result {0}/{1}: {2}").format(
                        entries.index(entry) + 1,
                        info.entry_count,
                        entry["url"],
                    ),
                )

                def check_react(reaction, user) -> bool:
                    return (
                        user == message.author
                        and reaction.message.id == result_message.id
                    )  # why can't these objs be compared directly?

                reactions = ["\u2705", "\U0001F6AB", "\U0001F3C1"]
                for r in reactions:
                    await result_message.add_reaction(r)

                try:
                    reaction, user = await self.wait_for(
                        "reaction_add", timeout=30.0, check=check_react
                    )
                except asyncio.TimeoutError:
                    await self.safe_delete_message(result_message)
                    return None

                if str(reaction.emoji) == "\u2705":  # check
                    await self.safe_delete_message(result_message)
                    await self.cmd_play(
                        message,
                        player,
                        channel,
                        author,
                        permissions,
                        [],
                        entry["url"],
                    )
                    return Response(
                        self.str.get("cmd-search-accept", "Alright, coming right up!"),
                        delete_after=30,
                    )
                elif str(reaction.emoji) == "\U0001F6AB":  # cross
                    await self.safe_delete_message(result_message)
                else:
                    await self.safe_delete_message(result_message)

        return Response(
            self.str.get("cmd-search-decline", "Oh well :("), delete_after=30
        )

    async def cmd_np(self, player, channel, guild, message):
        """
        Usage:
            {command_prefix}np

        Displays the current song in chat.
        """

        if player.current_entry:
            if self.server_specific_data[guild.id]["last_np_msg"]:
                await self.safe_delete_message(
                    self.server_specific_data[guild.id]["last_np_msg"]
                )
                self.server_specific_data[guild.id]["last_np_msg"] = None

            # TODO: Fix timedelta garbage with util function
            song_progress = ftimedelta(timedelta(seconds=player.progress))
            song_total = (
                ftimedelta(timedelta(seconds=player.current_entry.duration))
                if player.current_entry.duration is not None
                else "(no duration data)"
            )

            streaming = isinstance(player.current_entry, StreamPlaylistEntry)
            prog_str = (
                "`[{progress}]`" if streaming else "`[{progress}/{total}]`"
            ).format(progress=song_progress, total=song_total)
            prog_bar_str = ""

            # percentage shows how much of the current song has already been played
            percentage = 0.0
            if player.current_entry.duration and player.current_entry.duration > 0:
                percentage = player.progress / player.current_entry.duration

            # create the actual bar
            progress_bar_length = 30
            for i in range(progress_bar_length):
                if percentage < 1 / progress_bar_length * i:
                    prog_bar_str += "□"
                else:
                    prog_bar_str += "■"

            # TODO: properly do the i18n stuff in here.
            action_text = (
                self.str.get("cmd-np-action-streaming", "Streaming")
                if streaming
                else self.str.get("cmd-np-action-playing", "Playing")
            )

            entry = player.current_entry
            entry_author = player.current_entry.meta.get("author", None)

            if entry_author:
                np_text = self.str.get(
                    "cmd-np-reply-author",
                    "Currently {action}: **{title}** added by **{author}**\nProgress: {progress_bar} {progress}\n\N{WHITE RIGHT POINTING BACKHAND INDEX} <{url}>",
                ).format(
                    action=action_text,
                    title=entry.title,
                    author=entry_author.name,
                    progress_bar=prog_bar_str,
                    progress=prog_str,
                    url=entry.url,
                )
            else:
                np_text = self.str.get(
                    "cmd-np-reply-noauthor",
                    "Currently {action}: **{title}**\nProgress: {progress_bar} {progress}\n\N{WHITE RIGHT POINTING BACKHAND INDEX} <{url}>",
                ).format(
                    action=action_text,
                    title=entry.title,
                    progress_bar=prog_bar_str,
                    progress=prog_str,
                    url=entry.url,
                )

            if self.config.embeds:
                content = self._gen_embed()
                content.title = action_text
                content.add_field(
                    name=f"Currently {action_text}", value=entry.title, inline=False
                )
                if entry_author:
                    content.add_field(
                        name="Added By:", value=entry_author.name, inline=False
                    )
                content.add_field(
                    name="Progress",
                    value=f"{prog_str}\n{prog_bar_str}\n\n",
                    inline=False,
                )
                if len(entry.url) <= 1024:
                    content.add_field(name="URL:", value=entry.url, inline=False)
                if entry.thumbnail_url:
                    content.set_image(url=entry.thumbnail_url)
                else:
                    log.warning(f"No thumbnail set for entry with url: {entry.url}")

            self.server_specific_data[guild.id][
                "last_np_msg"
            ] = await self.safe_send_message(
                channel, content if self.config.embeds else np_text, expire_in=30
            )
        else:
            return Response(
                self.str.get(
                    "cmd-np-none",
                    "There are no songs queued! Queue something with {0}play.",
                ).format(self._get_guild_cmd_prefix(channel.guild)),
                delete_after=30,
            )

    async def cmd_summon(self, channel, guild, author, voice_channel):
        """
        Usage:
            {command_prefix}summon

        Call the bot to the summoner's voice channel.
        """

        # @TheerapakG: Maybe summon should have async lock?

        if not author.voice:
            raise exceptions.CommandError(
                self.str.get(
                    "cmd-summon-novc",
                    "You are not connected to voice. Try joining a voice channel!",
                )
            )

        voice_client = self.voice_client_in(guild)
        if voice_client and guild == author.voice.channel.guild:
            await voice_client.move_to(author.voice.channel)
        else:
            # move to _verify_vc_perms?
            chperms = author.voice.channel.permissions_for(guild.me)

            if not chperms.connect:
                log.warning(
                    "Cannot join channel '{0}', no permission.".format(
                        author.voice.channel.name
                    )
                )
                raise exceptions.CommandError(
                    self.str.get(
                        "cmd-summon-noperms-connect",
                        "Cannot join channel `{0}`, no permission to connect.",
                    ).format(author.voice.channel.name),
                    expire_in=25,
                )

            elif not chperms.speak:
                log.warning(
                    "Cannot join channel '{0}', no permission to speak.".format(
                        author.voice.channel.name
                    )
                )
                raise exceptions.CommandError(
                    self.str.get(
                        "cmd-summon-noperms-speak",
                        "Cannot join channel `{0}`, no permission to speak.",
                    ).format(author.voice.channel.name),
                    expire_in=25,
                )

            player = await self.get_player(
                author.voice.channel,
                create=True,
                deserialize=self.config.persistent_queue,
            )

            if player.is_stopped:
                player.play()

            if self.config.auto_playlist:
                await self.on_player_finished_playing(player)

        log.info("Joining {0.guild.name}/{0.name}".format(author.voice.channel))

        return Response(
            self.str.get("cmd-summon-reply", "Connected to `{0.name}`").format(
                author.voice.channel
            ),
            delete_after=30,
        )

    async def cmd_pause(self, player):
        """
        Usage:
            {command_prefix}pause

        Pauses playback of the current song.
        """

        if player.is_playing:
            player.pause()
            return Response(
                self.str.get("cmd-pause-reply", "Paused music in `{0.name}`").format(
                    player.voice_client.channel
                )
            )

        else:
            raise exceptions.CommandError(
                self.str.get("cmd-pause-none", "Player is not playing."), expire_in=30
            )

    async def cmd_resume(self, player):
        """
        Usage:
            {command_prefix}resume

        Resumes playback of a paused song.
        """

        if player.is_paused:
            player.resume()
            return Response(
                self.str.get("cmd-resume-reply", "Resumed music in `{0.name}`").format(
                    player.voice_client.channel
                ),
                delete_after=15,
            )
        elif player.is_stopped and player.playlist:
            player.play()
        else:
            raise exceptions.CommandError(
                self.str.get("cmd-resume-none", "Player is not paused."), expire_in=30
            )

    async def cmd_shuffle(self, channel, player):
        """
        Usage:
            {command_prefix}shuffle

        Shuffles the server's queue.
        """

        player.playlist.shuffle()

        cards = [
            "\N{BLACK SPADE SUIT}",
            "\N{BLACK CLUB SUIT}",
            "\N{BLACK HEART SUIT}",
            "\N{BLACK DIAMOND SUIT}",
        ]
        random.shuffle(cards)

        hand = await self.safe_send_message(channel, " ".join(cards))
        await asyncio.sleep(0.6)

        for x in range(4):
            random.shuffle(cards)
            await self.safe_edit_message(hand, " ".join(cards))
            await asyncio.sleep(0.6)

        await self.safe_delete_message(hand, quiet=True)
        return Response(
            self.str.get("cmd-shuffle-reply", "Shuffled `{0}`'s queue.").format(
                player.voice_client.channel.guild
            ),
            delete_after=15,
        )

    async def cmd_clear(self, guild, player, author):
        """
        Usage:
            {command_prefix}clear

        Clears the playlist.
        """

        player.playlist.clear()

        return Response(
            self.str.get("cmd-clear-reply", "Cleared `{0}`'s queue").format(
                player.voice_client.channel.guild
            ),
            delete_after=20,
        )

    async def cmd_remove(
        self, user_mentions, message, author, permissions, channel, player, index=None
    ):
        """
        Usage:
            {command_prefix}remove [# in queue]

        Removes queued songs. If a number is specified, removes that song in the queue, otherwise removes the most recently queued song.
        """

        if not player.playlist.entries:
            raise exceptions.CommandError(
                self.str.get("cmd-remove-none", "There's nothing to remove!"),
                expire_in=20,
            )

        if user_mentions:
            for user in user_mentions:
                if permissions.remove or author == user:
                    try:
                        entry_indexes = [
                            e
                            for e in player.playlist.entries
                            if e.meta.get("author", None) == user
                        ]
                        for entry in entry_indexes:
                            player.playlist.entries.remove(entry)
                        entry_text = "%s " % len(entry_indexes) + "item"
                        if len(entry_indexes) > 1:
                            entry_text += "s"
                        return Response(
                            self.str.get(
                                "cmd-remove-reply", "Removed `{0}` added by `{1}`"
                            )
                            .format(entry_text, user.name)
                            .strip()
                        )

                    except ValueError:
                        raise exceptions.CommandError(
                            self.str.get(
                                "cmd-remove-missing",
                                "Nothing found in the queue from user `%s`",
                            )
                            % user.name,
                            expire_in=20,
                        )

                raise exceptions.PermissionsError(
                    self.str.get(
                        "cmd-remove-noperms",
                        "You do not have the valid permissions to remove that entry from the queue, make sure you're the one who queued it or have instant skip permissions",
                    ),
                    expire_in=20,
                )

        if not index:
            index = len(player.playlist.entries)

        try:
            index = int(index)
        except (TypeError, ValueError):
            raise exceptions.CommandError(
                self.str.get(
                    "cmd-remove-invalid",
                    "Invalid number. Use {}queue to find queue positions.",
                ).format(self._get_guild_cmd_prefix(channel.guild)),
                expire_in=20,
            )

        if index > len(player.playlist.entries):
            raise exceptions.CommandError(
                self.str.get(
                    "cmd-remove-invalid",
                    "Invalid number. Use {}queue to find queue positions.",
                ).format(self._get_guild_cmd_prefix(channel.guild)),
                expire_in=20,
            )

        if permissions.remove or author == player.playlist.get_entry_at_index(
            index - 1
        ).meta.get("author", None):
            entry = player.playlist.delete_entry_at_index((index - 1))
            if entry.meta.get("channel", False) and entry.meta.get("author", False):
                return Response(
                    self.str.get(
                        "cmd-remove-reply-author", "Removed entry `{0}` added by `{1}`"
                    )
                    .format(entry.title, entry.meta["author"].name)
                    .strip()
                )
            else:
                return Response(
                    self.str.get("cmd-remove-reply-noauthor", "Removed entry `{0}`")
                    .format(entry.title)
                    .strip()
                )
        else:
            raise exceptions.PermissionsError(
                self.str.get(
                    "cmd-remove-noperms",
                    "You do not have the valid permissions to remove that entry from the queue, make sure you're the one who queued it or have instant skip permissions",
                ),
                expire_in=20,
            )

    async def cmd_skip(
        self, player, channel, author, message, permissions, voice_channel, param=""
    ):
        """
        Usage:
            {command_prefix}skip [force/f]

        Skips the current song when enough votes are cast.
        Owners and those with the instaskip permission can add 'force' or 'f' after the command to force skip.
        """

        if player.is_stopped:
            raise exceptions.CommandError(
                self.str.get("cmd-skip-none", "Can't skip! The player is not playing!"),
                expire_in=20,
            )

        if not player.current_entry:
            if player.playlist.peek():
                if player.playlist.peek()._is_downloading:
                    return Response(
                        self.str.get(
                            "cmd-skip-dl",
                            "The next song (`%s`) is downloading, please wait.",
                        )
                        % player.playlist.peek().title
                    )

                elif player.playlist.peek().is_downloaded:
                    return Response(
                        "The next song will be played shortly.  Please wait."
                    )
                else:
                    return Response(
                        "Something odd is happening.  "
                        "You might want to restart the bot if it doesn't start working."
                    )
            else:
                return Response(
                    "Something strange is happening.  "
                    "You might want to restart the bot if it doesn't start working."
                )

        current_entry = player.current_entry
        entry_author = current_entry.meta.get("author", None)
        entry_author_id = 0
        if entry_author:
            entry_author_id = entry_author.id

        permission_force_skip = permissions.instaskip or (
            self.config.allow_author_skip and author.id == entry_author_id
        )
        force_skip = param.lower() in ["force", "f"]

        if permission_force_skip and (force_skip or self.config.legacy_skip):
            if (
                not permission_force_skip
                and not permissions.skiplooped
                and player.repeatsong
            ):
                raise exceptions.PermissionsError(
                    self.str.get(
                        "cmd-skip-force-noperms-looped-song",
                        "You do not have permission to force skip a looped song.",
                    )
                )
            else:
                if player.repeatsong:
                    player.repeatsong = False
                player.skip()
                return Response(
                    self.str.get("cmd-skip-force", "Force skipped `{}`.").format(
                        current_entry.title
                    ),
                    reply=True,
                    delete_after=30,
                )

        if not permission_force_skip and force_skip:
            raise exceptions.PermissionsError(
                self.str.get(
                    "cmd-skip-force-noperms",
                    "You do not have permission to force skip.",
                ),
                expire_in=30,
            )

        num_voice = sum(
            1
            for m in voice_channel.members
            if not (m.voice.deaf or m.voice.self_deaf or m == self.user)
        )
        if num_voice == 0:
            num_voice = 1  # incase all users are deafened, to avoid divison by zero

        player.skip_state.add_skipper(author.id, message)
        num_skips = sum(
            1
            for m in voice_channel.members
            if not (m.voice.deaf or m.voice.self_deaf or m == self.user)
            and m.id in player.skip_state.skippers
        )

        skips_remaining = (
            min(
                self.config.skips_required,
                math.ceil(
                    self.config.skip_ratio_required / (1 / num_voice)
                ),  # Number of skips from config ratio
            )
            - num_skips
        )

        if skips_remaining <= 0:
            if not permissions.skiplooped and player.repeatsong:
                raise exceptions.PermissionsError(
                    self.str.get(
                        "cmd-skip-vote-noperms-looped-song",
                        "You do not have permission to skip a looped song.",
                    )
                )
            else:
                if player.repeatsong:
                    player.repeatsong = False
            # check autopause stuff here
            # @TheerapakG: Check for pausing state in the player.py make more sense
            player.skip()
            return Response(
                self.str.get(
                    "cmd-skip-reply-skipped-1",
                    "Your skip for `{0}` was acknowledged.\nThe vote to skip has been passed.{1}",
                ).format(
                    current_entry.title,
                    self.str.get("cmd-skip-reply-skipped-2", " Next song coming up!")
                    if player.playlist.peek()
                    else "",
                ),
                reply=True,
                delete_after=20,
            )

        else:
            # TODO: When a song gets skipped, delete the old x needed to skip messages
            if not permissions.skiplooped and player.repeatsong:
                raise exceptions.PermissionsError(
                    self.str.get(
                        "cmd-skip-vote-noperms-looped-song",
                        "You do not have permission to skip a looped song.",
                    )
                )
            else:
                if player.repeatsong:
                    player.repeatsong = False
                return Response(
                    self.str.get(
                        "cmd-skip-reply-voted-1",
                        "Your skip for `{0}` was acknowledged.\n**{1}** more {2} required to vote to skip this song.",
                    ).format(
                        current_entry.title,
                        skips_remaining,
                        self.str.get("cmd-skip-reply-voted-2", "person is")
                        if skips_remaining == 1
                        else self.str.get("cmd-skip-reply-voted-3", "people are"),
                    ),
                    reply=True,
                    delete_after=20,
                )

    async def cmd_volume(self, message, player, new_volume=None):
        """
        Usage:
            {command_prefix}volume (+/-)[volume]

        Sets the playback volume. Accepted values are from 1 to 100.
        Putting + or - before the volume will make the volume change relative to the current volume.
        """

        if not new_volume:
            return Response(
                self.str.get("cmd-volume-current", "Current volume: `%s%%`")
                % int(player.volume * 100),
                reply=True,
                delete_after=20,
            )

        relative = False
        if new_volume[0] in "+-":
            relative = True

        try:
            new_volume = int(new_volume)

        except ValueError:
            raise exceptions.CommandError(
                self.str.get(
                    "cmd-volume-invalid", "`{0}` is not a valid number"
                ).format(new_volume),
                expire_in=20,
            )

        vol_change = None
        if relative:
            vol_change = new_volume
            new_volume += player.volume * 100

        old_volume = int(player.volume * 100)

        if 0 < new_volume <= 100:
            player.volume = new_volume / 100.0

            return Response(
                self.str.get("cmd-volume-reply", "Updated volume from **%d** to **%d**")
                % (old_volume, new_volume),
                reply=True,
                delete_after=20,
            )

        else:
            if relative:
                raise exceptions.CommandError(
                    self.str.get(
                        "cmd-volume-unreasonable-relative",
                        "Unreasonable volume change provided: {}{:+} -> {}%.  Provide a change between {} and {:+}.",
                    ).format(
                        old_volume,
                        vol_change,
                        old_volume + vol_change,
                        1 - old_volume,
                        100 - old_volume,
                    ),
                    expire_in=20,
                )
            else:
                raise exceptions.CommandError(
                    self.str.get(
                        "cmd-volume-unreasonable-absolute",
                        "Unreasonable volume provided: {}%. Provide a value between 1 and 100.",
                    ).format(new_volume),
                    expire_in=20,
                )

    @owner_only
    async def cmd_option(self, player, option, value):
        """
        Usage:
            {command_prefix}option [option] [on/y/enabled/off/n/disabled]

        Changes a config option without restarting the bot. Changes aren't permanent and
        only last until the bot is restarted. To make permanent changes, edit the
        config file.

        Valid options:
            autoplaylist, save_videos, now_playing_mentions, auto_playlist_random, auto_pause,
            delete_messages, delete_invoking, write_current_song, round_robin_queue

        For information about these options, see the option's comment in the config file.
        """
        option = option.lower()
        value = value.lower()
        bool_y = ["on", "y", "enabled"]
        bool_n = ["off", "n", "disabled"]
        generic = [
            "save_videos",
            "now_playing_mentions",
            "auto_playlist_random",
            "auto_pause",
            "delete_messages",
            "delete_invoking",
            "write_current_song",
            "round_robin_queue",
        ]  # these need to match attribute names in the Config class
        if option in ["autoplaylist", "auto_playlist"]:
            if value in bool_y:
                if self.config.auto_playlist:
                    raise exceptions.CommandError(
                        self.str.get(
                            "cmd-option-autoplaylist-enabled",
                            "The autoplaylist is already enabled!",
                        )
                    )
                else:
                    if not self.autoplaylist:
                        raise exceptions.CommandError(
                            self.str.get(
                                "cmd-option-autoplaylist-none",
                                "There are no entries in the autoplaylist file.",
                            )
                        )
                    self.config.auto_playlist = True
            elif value in bool_n:
                if not self.config.auto_playlist:
                    raise exceptions.CommandError(
                        self.str.get(
                            "cmd-option-autoplaylist-disabled",
                            "The autoplaylist is already disabled!",
                        )
                    )
                else:
                    self.config.auto_playlist = False
            else:
                raise exceptions.CommandError(
                    self.str.get(
                        "cmd-option-invalid-value", "The value provided was not valid."
                    )
                )
            return Response(
                "The autoplaylist is now "
                + ["disabled", "enabled"][self.config.auto_playlist]
                + "."
            )
        else:
            is_generic = [
                o for o in generic if o == option
            ]  # check if it is a generic bool option
            if is_generic and (value in bool_y or value in bool_n):
                name = is_generic[0]
                log.debug("Setting attribute {0}".format(name))
                setattr(
                    self.config, name, True if value in bool_y else False
                )  # this is scary but should work
                attr = getattr(self.config, name)
                res = (
                    "The option {0} is now ".format(option)
                    + ["disabled", "enabled"][attr]
                    + "."
                )
                log.warning("Option overriden for this session: {0}".format(res))
                return Response(res)
            else:
                raise exceptions.CommandError(
                    self.str.get(
                        "cmd-option-invalid-param",
                        "The parameters provided were invalid.",
                    )
                )

    @owner_only
    async def cmd_cache(self, leftover_args, opt="info"):
        """
        Usage:
            {command_prefix}cache

        Display cache storage info or clear cache files.
        Valid options are:  info, update, clear
        """
        opt = opt.lower()
        if opt not in ["info", "update", "clear"]:
            raise exceptions.CommandError(
                self.str.get(
                    "cmd-cache-invalid-arg",
                    'Invalid option "{0}" specified, use info or clear',
                ).format(opt),
                expire_in=30,
            )

        # actually query the filesystem.
        if opt == "update":
            self.filecache.scan_audio_cache()
            # force output of info after we have updated it.
            opt = "info"

        # report cache info as it is.
        if opt == "info":
            save_videos = ["Disabled", "Enabled"][self.config.save_videos]
            time_limit = f"{self.config.storage_limit_days} days"
            size_limit = format_size_from_bytes(self.config.storage_limit_bytes)
            size_now = ""

            if not self.config.storage_limit_bytes:
                size_limit = "Unlimited"

            if not self.config.storage_limit_days:
                time_limit = "Unlimited"

            cached_bytes, cached_files = self.filecache.get_cache_size()
            size_now = self.str.get(
                "cmd-cache-size-now", "\n\n**Cached Now:**  {0} in {1} file(s)"
            ).format(
                format_size_from_bytes(cached_bytes),
                cached_files,
            )

            return Response(
                self.str.get(
                    "cmd-cache-info",
                    "**Video Cache:** *{0}*\n**Storage Limit:** *{1}*\n**Time Limit:** *{2}*{3}",
                ).format(save_videos, size_limit, time_limit, size_now),
                delete_after=60,
            )

        # clear cache according to settings.
        if opt == "clear":
            if self.filecache.cache_dir_exists():
                if self.filecache.delete_old_audiocache():
                    return Response(
                        self.str.get(
                            "cmd-cache-clear-success",
                            "Cache has been cleared.",
                        ),
                        delete_after=30,
                    )
                else:
                    raise exceptions.CommandError(
                        self.str.get(
                            "cmd-cache-clear-failed",
                            "**Failed** to delete cache, check logs for more info...",
                        ),
                        expire_in=30,
                    )
            return Response(
                self.str.get(
                    "cmd-cache-clear-no-cache",
                    "No cache found to clear.",
                ),
                delete_after=30,
            )
        # TODO: maybe add a "purge" option that fully empties cache regardless of settings.

    async def cmd_queue(self, channel, player):
        """
        Usage:
            {command_prefix}queue

        Prints the current song queue.
        """

        lines = []
        unlisted = 0
        andmoretext = "* ... and %s more*" % ("x" * len(player.playlist.entries))

        if player.is_playing:
            # TODO: Fix timedelta garbage with util function
            song_progress = ftimedelta(timedelta(seconds=player.progress))
            song_total = (
                ftimedelta(timedelta(seconds=player.current_entry.duration))
                if player.current_entry.duration is not None
                else "(no duration data)"
            )
            prog_str = "`[%s/%s]`" % (song_progress, song_total)

            if player.current_entry.meta.get(
                "channel", False
            ) and player.current_entry.meta.get("author", False):
                lines.append(
                    self.str.get(
                        "cmd-queue-playing-author",
                        "Currently playing: `{0}` added by `{1}` {2}\n",
                    ).format(
                        player.current_entry.title,
                        player.current_entry.meta["author"].name,
                        prog_str,
                    )
                )
            else:
                lines.append(
                    self.str.get(
                        "cmd-queue-playing-noauthor", "Currently playing: `{0}` {1}\n"
                    ).format(player.current_entry.title, prog_str)
                )

        for i, item in enumerate(player.playlist, 1):
            if item.meta.get("channel", False) and item.meta.get("author", False):
                nextline = (
                    self.str.get("cmd-queue-entry-author", "{0} -- `{1}` by `{2}`")
                    .format(i, item.title, item.meta["author"].name)
                    .strip()
                )
            else:
                nextline = (
                    self.str.get("cmd-queue-entry-noauthor", "{0} -- `{1}`")
                    .format(i, item.title)
                    .strip()
                )

            currentlinesum = sum(len(x) + 1 for x in lines)  # +1 is for newline char

            if (
                currentlinesum + len(nextline) + len(andmoretext)
                > DISCORD_MSG_CHAR_LIMIT
            ) or (i > self.config.queue_length):
                if currentlinesum + len(andmoretext):
                    unlisted += 1
                    continue

            lines.append(nextline)

        if unlisted:
            lines.append(self.str.get("cmd-queue-more", "\n... and %s more") % unlisted)

        if not lines:
            lines.append(
                self.str.get(
                    "cmd-queue-none",
                    "There are no songs queued! Queue something with {}play.",
                ).format(self._get_guild_cmd_prefix(channel.guild))
            )

        message = "\n".join(lines)
        return Response(message, delete_after=30)

    async def cmd_clean(self, message, channel, guild, author, search_range=50):
        """
        Usage:
            {command_prefix}clean [range]

        Removes up to [range] messages the bot has posted in chat. Default: 50, Max: 1000
        """

        try:
            float(search_range)  # lazy check
            search_range = min(int(search_range), 1000)
        except ValueError:
            return Response(
                self.str.get(
                    "cmd-clean-invalid",
                    "Invalid parameter. Please provide a number of messages to search.",
                ),
                reply=True,
                delete_after=8,
            )

        await self.safe_delete_message(message, quiet=True)

        def is_possible_command_invoke(entry):
            prefix_list = [self._get_guild_cmd_prefix(channel.guild)] + list(
                self.server_specific_data[channel.guild.id]["session_prefix_history"]
            )
            # The semi-cursed use of [^ -~] should match all kinds of unicode, which could be an issue.
            # If it is a problem, the best solution is probably adding a dependency for emoji.
            emoji_regex = re.compile(r"^(<a?:.+:\d+>|:.+:|[^ -~]+) \w+")
            content = entry.content
            for prefix in prefix_list:
                if entry.content.startswith(prefix):
                    # emoji prefix may have exactly one space.
                    if emoji_regex.match(entry.content):
                        return True
                    content = content.replace(prefix, "")
                    if content and not content[0].isspace():
                        return True
            return False

        delete_invokes = True
        delete_all = (
            channel.permissions_for(author).manage_messages
            or self.config.owner_id == author.id
        )

        def check(message):
            if is_possible_command_invoke(message) and delete_invokes:
                return delete_all or message.author == author
            return message.author == self.user

        if self.user.bot:
            if channel.permissions_for(guild.me).manage_messages:
                deleted = await channel.purge(
                    check=check, limit=search_range, before=message
                )
                return Response(
                    self.str.get(
                        "cmd-clean-reply", "Cleaned up {0} message{1}."
                    ).format(len(deleted), "s" * bool(deleted)),
                    delete_after=15,
                )

    async def cmd_pldump(self, channel, author, song_url):
        """
        Usage:
            {command_prefix}pldump url

        Dumps the individual urls of a playlist
        """

        song_url = self.downloader.get_url_or_none(song_url)
        if not song_url:
            raise exceptions.CommandError(
                "The given URL was not a valid URL.", expire_in=25
            )

        try:
            info = await self.downloader.extract_info(
                song_url, download=False, process=True
            )
        except Exception as e:
            raise exceptions.CommandError(
                "Could not extract info from input url\n%s\n" % e, expire_in=25
            )

        if not info.get("entries", None):
            raise exceptions.CommandError(
                "This does not seem to be a playlist.", expire_in=25
            )

        sent_to_channel = None
        filename = "playlist.txt"
        if info.title:
            safe_title = slugify(info.title)
            filename = f"playlist_{safe_title}.txt"

        with BytesIO() as fcontent:
            total = info.playlist_count or info.entry_count
            fcontent.write(f"# Title:  {info.title}\n".encode("utf8"))
            fcontent.write(f"# Total:  {total}\n".encode("utf8"))
            fcontent.write(f"# Extractor:  {info.extractor}\n\n".encode("utf8"))

            for item in info.get_entries_objects():
                # TODO: maybe add track-name as a comment?
                url = item.get_playable_url()
                line = f"{url}\n"
                fcontent.write(line.encode("utf8"))

            fcontent.seek(0)
            msg_str = f"Here is the playlist dump for:  <{song_url}>"
            datafile = discord.File(fcontent, filename=filename)

            try:
                # try to DM. this could fail for users with strict privacy settings.
                await author.send(
                    msg_str,
                    file=datafile,
                )

            except discord.errors.HTTPException as e:
                if e.code == 50007:  # cannot send to this user.
                    log.debug("DM failed, sending in channel instead.")
                    sent_to_channel = await channel.send(
                        msg_str,
                        file=datafile,
                    )
                else:
                    raise
        if not sent_to_channel:
            return Response("Sent a message with a playlist file.", delete_after=20)

    async def cmd_listids(self, guild, author, leftover_args, cat="all"):
        """
        Usage:
            {command_prefix}listids [categories]

        Lists the ids for various things.  Categories are:
           all, users, roles, channels
        """

        cats = ["channels", "roles", "users"]

        if cat not in cats and cat != "all":
            return Response(
                "Valid categories: " + " ".join(["`%s`" % c for c in cats]),
                reply=True,
                delete_after=25,
            )

        if cat == "all":
            requested_cats = cats
        else:
            requested_cats = [cat] + [c.strip(",") for c in leftover_args]

        data = ["Your ID: %s" % author.id]

        for cur_cat in requested_cats:
            rawudata = None

            if cur_cat == "users":
                data.append("\nUser IDs:")
                rawudata = [
                    "%s #%s: %s" % (m.name, m.discriminator, m.id)
                    for m in guild.members
                ]

            elif cur_cat == "roles":
                data.append("\nRole IDs:")
                rawudata = ["%s: %s" % (r.name, r.id) for r in guild.roles]

            elif cur_cat == "channels":
                data.append("\nText Channel IDs:")
                tchans = [
                    c for c in guild.channels if isinstance(c, discord.TextChannel)
                ]
                rawudata = ["%s: %s" % (c.name, c.id) for c in tchans]

                rawudata.append("\nVoice Channel IDs:")
                vchans = [
                    c for c in guild.channels if isinstance(c, discord.VoiceChannel)
                ]
                rawudata.extend("%s: %s" % (c.name, c.id) for c in vchans)

            if rawudata:
                data.extend(rawudata)

        with BytesIO() as sdata:
            sdata.writelines(d.encode("utf8") + b"\n" for d in data)
            sdata.seek(0)

            await author.send(
                file=discord.File(
                    sdata,
                    filename="%s-ids-%s.txt" % (slugify(guild.name), cat),
                )
            )

        return Response("Sent a message with a list of IDs.", delete_after=20)

    async def cmd_perms(
        self, author, user_mentions, channel, guild, message, permissions, target=None
    ):
        """
        Usage:
            {command_prefix}perms [@user]
        Sends the user a list of their permissions, or the permissions of the user specified.
        """

        if user_mentions:
            user = user_mentions[0]

        if not user_mentions and not target:
            user = author

        if not user_mentions and target:
            user = guild.get_member_named(target)
            if user is None:
                try:
                    user = await self.fetch_user(target)
                except discord.NotFound:
                    return Response(
                        "Invalid user ID or server nickname, please double check all typing and try again.",
                        reply=False,
                        delete_after=30,
                    )

        permissions = self.permissions.for_user(user)

        if user == author:
            lines = ["Command permissions in %s\n" % guild.name, "```", "```"]
        else:
            lines = [
                "Command permissions for {} in {}\n".format(user.name, guild.name),
                "```",
                "```",
            ]

        for perm in permissions.__dict__:
            if perm in ["user_list"] or permissions.__dict__[perm] == set():
                continue
            lines.insert(len(lines) - 1, "%s: %s" % (perm, permissions.__dict__[perm]))

        await self.safe_send_message(author, "\n".join(lines))
        return Response("\N{OPEN MAILBOX WITH RAISED FLAG}", delete_after=20)

    @owner_only
    async def cmd_setname(self, leftover_args, name):
        """
        Usage:
            {command_prefix}setname name

        Changes the bot's username.
        Note: This operation is limited by discord to twice per hour.
        """

        name = " ".join([name, *leftover_args])

        try:
            await self.user.edit(username=name)

        except discord.HTTPException:
            raise exceptions.CommandError(
                "Failed to change name. Did you change names too many times?  "
                "Remember name changes are limited to twice per hour."
            )

        except Exception as e:
            raise exceptions.CommandError(e, expire_in=20)

        return Response(
            "Set the bot's username to **{0}**".format(name), delete_after=20
        )

    async def cmd_setnick(self, guild, channel, leftover_args, nick):
        """
        Usage:
            {command_prefix}setnick nick

        Changes the bot's nickname.
        """

        if not channel.permissions_for(guild.me).change_nickname:
            raise exceptions.CommandError("Unable to change nickname: no permission.")

        nick = " ".join([nick, *leftover_args])

        try:
            await guild.me.edit(nick=nick)
        except Exception as e:
            raise exceptions.CommandError(e, expire_in=20)

        return Response("Set the bot's nickname to `{0}`".format(nick), delete_after=20)

    async def cmd_setprefix(self, guild, leftover_args, prefix):
        """
        Usage:
            {command_prefix}setprefix prefix

        If enabled by owner, set an override for command prefix with a custom prefix.
        """
        if self.config.enable_options_per_guild:
            # TODO: maybe filter odd unicode or bad words...
            # Filter custom guild emoji, bot can only use in-guild emoji.
            emoji_match = re.match(r"^<a?:(.+):(\d+)>$", prefix)
            if emoji_match:
                e_name, e_id = emoji_match.groups()
                try:
                    emoji = self.get_emoji(int(e_id))
                except ValueError:
                    emoji = None
                if not emoji:
                    raise exceptions.CommandError(
                        self.str.get(
                            "cmd-setprefix-emoji-unavailable",
                            "Custom emoji must be from this server to use as a prefix.",
                        ),
                        expire_in=30,
                    )

            if "clear" == prefix:
                self.server_specific_data[guild.id]["command_prefix"] = None
                await self._save_guild_options(guild)
                return Response(
                    self.str.get(
                        "cmd-setprefix-cleared",
                        "Server command prefix is cleared.",
                    )
                )

            old_prefix = self._get_guild_cmd_prefix(guild)
            self.server_specific_data[guild.id]["command_prefix"] = prefix
            self.server_specific_data[guild.id]["session_prefix_history"].add(
                old_prefix
            )
            if len(self.server_specific_data[guild.id]["session_prefix_history"]) > 3:
                self.server_specific_data[guild.id]["session_prefix_history"].pop()
            await self._save_guild_options(guild)
            return Response(
                self.str.get(
                    "cmd-setprefix-changed",
                    "Server command prefix is now:  {0}",
                ).format(prefix),
                delete_after=60,
            )
        else:
            raise exceptions.CommandError(
                self.str.get(
                    "cmd-setprefix-disabled",
                    "Prefix per server is not enabled!",
                ),
                expire_in=30,
            )

    @owner_only
    async def cmd_setavatar(self, message, url=None):
        """
        Usage:
            {command_prefix}setavatar [url]

        Changes the bot's avatar.
        Attaching a file and leaving the url parameter blank also works.
        """

        if message.attachments:
            thing = message.attachments[0].url
        elif url:
            thing = url.strip("<>")
        else:
            raise exceptions.CommandError(
                "You must provide a URL or attach a file.", expire_in=20
            )

        try:
            timeout = aiohttp.ClientTimeout(total=10)
            async with self.session.get(thing, timeout=timeout) as res:
                await self.user.edit(avatar=await res.read())

        except Exception as e:
            raise exceptions.CommandError(
                "Unable to change avatar: {}".format(e), expire_in=20
            )

        return Response("Changed the bot's avatar.", delete_after=20)

    async def cmd_disconnect(self, guild):
        """
        Usage:
            {command_prefix}disconnect

        Forces the bot leave the current voice channel.
        """
        voice_client = self.get_player_in(guild)
        if voice_client:
            await self.disconnect_voice_client(guild)
            return Response(
                self.str.get(
                    "cmd-disconnect-success", "Disconnected from `{0.name}`"
                ).format(guild),
                delete_after=20,
            )
        else:
            raise exceptions.CommandError(
                self.str.get(
                    "cmd-disconnect-no-voice", "Not currently connected to `{0.name}`"
                ).format(guild),
                expire_in=30,
            )

    async def cmd_restart(self, _player, channel, leftover_args, opt="soft"):
        """
        Usage:
            {command_prefix}restart [soft|full|upgrade|upgit|uppip]

        Restarts the bot, uses soft restart by default.
        `soft` reloads config without reloading bot code.
        `full` restart reloading source code and configs.
        `uppip` upgrade pip packages then fully restarts.
        `upgit` upgrade bot with git then fully restarts.
        `upgrade` upgrade bot and packages then restarts.
        """
        opt = opt.strip().lower()
        if opt not in ["soft", "full", "upgrade", "uppip", "upgit"]:
            raise exceptions.CommandError(
                self.str.get(
                    "cmd-restart-invalid-arg",
                    "Invalid option given, use: soft, full, upgrade, uppip, or upgit.",
                ),
                expire_in=30,
            )
        elif opt == "soft":
            await self.safe_send_message(
                channel,
                self.str.get(
                    "cmd-restart-soft",
                    "{emoji} Restarting current instance...",
                ).format(
                    emoji="\u21A9\uFE0F",  # Right arrow curving left
                ),
            )
        elif opt == "full":
            await self.safe_send_message(
                channel,
                self.str.get(
                    "cmd-restart-full",
                    "{emoji} Restarting bot process...",
                ).format(
                    emoji="\U0001F504",  # counterclockwise arrows
                ),
            )
        elif opt == "uppip":
            await self.safe_send_message(
                channel,
                self.str.get(
                    "cmd-restart-uppip",
                    "{emoji} Will try to upgrade required pip packages and restart the bot...",
                ).format(
                    emoji="\U0001F4E6",  # package / box
                ),
            )
        elif opt == "upgit":
            await self.safe_send_message(
                channel,
                self.str.get(
                    "cmd-restart-upgit",
                    "{emoji} Will try to update bot code with git and restart the bot...",
                ).format(
                    emoji="\U0001F5C3\uFE0F",  # card box
                ),
            )
        elif opt == "upgrade":
            await self.safe_send_message(
                channel,
                self.str.get(
                    "cmd-restart-upgrade",
                    "{emoji} Will try to upgrade everything and restart the bot...",
                ).format(
                    emoji="\U0001F310",  # globe with meridians
                ),
            )

        if _player and _player.is_paused:
            _player.resume()

        await self.disconnect_all_voice_clients()
        if opt == "soft":
            raise exceptions.RestartSignal(code=exceptions.RestartCode.RESTART_SOFT)
        elif opt == "full":
            raise exceptions.RestartSignal(code=exceptions.RestartCode.RESTART_FULL)
        elif opt == "upgrade":
            raise exceptions.RestartSignal(
                code=exceptions.RestartCode.RESTART_UPGRADE_ALL
            )
        elif opt == "uppip":
            raise exceptions.RestartSignal(
                code=exceptions.RestartCode.RESTART_UPGRADE_PIP
            )
        elif opt == "upgit":
            raise exceptions.RestartSignal(
                code=exceptions.RestartCode.RESTART_UPGRADE_GIT
            )

    async def cmd_shutdown(self, channel):
        """
        Usage:
            {command_prefix}shutdown

        Disconnects from voice channels and closes the bot process.
        """
        await self.safe_send_message(channel, "\N{WAVING HAND SIGN}")

        player = self.get_player_in(channel.guild)
        if player and player.is_paused:
            player.resume()

        await self.disconnect_all_voice_clients()
        raise exceptions.TerminateSignal()

    async def cmd_leaveserver(self, val, leftover_args):
        """
        Usage:
            {command_prefix}leaveserver <name/ID>

        Forces the bot to leave a server.
        When providing names, names are case-sensitive.
        """
        if leftover_args:
            val = " ".join([val, *leftover_args])

        t = self.get_guild(val)
        if t is None:
            # Get guild by name
            t = discord.utils.get(self.guilds, name=val)
            if t is None:
                # Get guild by snowflake
                try:
                    t = discord.utils.get(self.guilds, id=int(val))
                except ValueError:
                    pass

                if t is None:
                    raise exceptions.CommandError(
                        "No guild was found with the ID or name as `{0}`".format(val)
                    )
        await t.leave()
        return Response(
            "Left the guild: `{0.name}` (Owner: `{0.owner.name}`, ID: `{0.id}`)".format(
                t
            )
        )

    @dev_only
    async def cmd_breakpoint(self, message):
        log.critical("Activating debug breakpoint")
        return

    @dev_only
    async def cmd_objgraph(self, channel, func="most_common_types()"):
        import objgraph

        await channel.typing()

        if func == "growth":
            f = StringIO()
            objgraph.show_growth(limit=10, file=f)
            f.seek(0)
            data = f.read()
            f.close()

        elif func == "leaks":
            f = StringIO()
            objgraph.show_most_common_types(
                objects=objgraph.get_leaking_objects(), file=f
            )
            f.seek(0)
            data = f.read()
            f.close()

        elif func == "leakstats":
            data = objgraph.typestats(objects=objgraph.get_leaking_objects())

        else:
            data = eval("objgraph." + func)

        return Response(data, codeblock="py")

    @dev_only
    async def cmd_debug(self, message, _player, *, data):
        codeblock = "```py\n{}\n```"
        result = None

        if data.startswith("```") and data.endswith("```"):
            data = "\n".join(data.rstrip("`\n").split("\n")[1:])

        code = data.strip("` \n")

        scope = globals().copy()
        scope.update({"self": self})

        try:
            result = eval(code, scope)
        except Exception:
            try:
                exec(code, scope)
            except Exception as e:
                traceback.print_exc(chain=False)
                return Response("{}: {}".format(type(e).__name__, e))

        if asyncio.iscoroutine(result):
            result = await result

        return Response(codeblock.format(result))

    async def cmd_testready(self, message, channel):
        # pointedly undocumented command that just echos text :)
        await self.safe_send_message(channel, "!!RUN_TESTS!!", expire_in=30)

    async def on_message(self, message):
        await self.wait_until_ready()

        command_prefix = self._get_guild_cmd_prefix(message.channel.guild)
        message_content = message.content.strip()
        # if the prefix is an emoji, silently remove the space often auto-inserted after it.
        # this regex will get us close enough to knowing if an unicode emoji is in the prefix...
        emoji_regex = re.compile(r"^(<a?:.+:\d+>|:.+:|[^ -~]+)$")
        if emoji_regex.match(command_prefix):
            message_content = message_content.replace(
                f"{command_prefix} ", command_prefix
            )

        if not message_content.startswith(command_prefix):
            return

        if message.author == self.user:
            log.warning("Ignoring command from myself ({})".format(message.content))
            return

        if (
            message.author.bot
            and message.author.id not in self.config.bot_exception_ids
        ):
            log.warning("Ignoring command from other bot ({})".format(message.content))
            return

        if (not isinstance(message.channel, discord.abc.GuildChannel)) and (
            not isinstance(message.channel, discord.abc.PrivateChannel)
        ):
            return

        command, *args = message_content.split(
            " "
        )  # Uh, doesn't this break prefixes with spaces in them (it doesn't, config parser already breaks them)
        command = command[len(command_prefix) :].lower().strip()

        # [] produce [''] which is not what we want (it break things)
        if args:
            args = " ".join(args).lstrip(" ").split(" ")
        else:
            args = []

        handler = getattr(self, "cmd_" + command, None)
        if not handler:
            # alias handler
            if self.config.usealias:
                command = self.aliases.get(command)
                handler = getattr(self, "cmd_" + command, None)
                if not handler:
                    return
            else:
                return

        if isinstance(message.channel, discord.abc.PrivateChannel):
            if not (
                message.author.id == self.config.owner_id and command == "joinserver"
            ):
                await self.safe_send_message(
                    message.channel, "You cannot use this bot in private messages."
                )
                return

        if (
            self.config.bound_channels
            and message.channel.id not in self.config.bound_channels
        ):
            if self.config.unbound_servers:
                for channel in message.guild.channels:
                    if channel.id in self.config.bound_channels:
                        return
            else:
                return  # if I want to log this I just move it under the prefix check

        if (
            message.author.id in self.blacklist
            and message.author.id != self.config.owner_id
        ):
            log.warning(
                "User blacklisted: {0.id}/{0!s} ({1})".format(message.author, command)
            )
            return

        else:
            log.info(
                "{0.id}/{0!s}: {1}".format(
                    message.author, message_content.replace("\n", "\n... ")
                )
            )

        user_permissions = self.permissions.for_user(message.author)

        argspec = inspect.signature(handler)
        params = argspec.parameters.copy()

        sentmsg = response = None

        # noinspection PyBroadException
        try:
            if (
                user_permissions.ignore_non_voice
                and command in user_permissions.ignore_non_voice
            ):
                await self._check_ignore_non_voice(message)

            handler_kwargs = {}
            if params.pop("message", None):
                handler_kwargs["message"] = message

            if params.pop("channel", None):
                handler_kwargs["channel"] = message.channel

            if params.pop("author", None):
                handler_kwargs["author"] = message.author

            if params.pop("guild", None):
                handler_kwargs["guild"] = message.guild

            if params.pop("player", None):
                handler_kwargs["player"] = await self.get_player(message.channel)

            if params.pop("_player", None):
                handler_kwargs["_player"] = self.get_player_in(message.guild)

            if params.pop("permissions", None):
                handler_kwargs["permissions"] = user_permissions

            if params.pop("user_mentions", None):
                handler_kwargs["user_mentions"] = list(
                    map(message.guild.get_member, message.raw_mentions)
                )

            if params.pop("channel_mentions", None):
                handler_kwargs["channel_mentions"] = list(
                    map(message.guild.get_channel, message.raw_channel_mentions)
                )

            if params.pop("voice_channel", None):
                handler_kwargs["voice_channel"] = (
                    message.guild.me.voice.channel if message.guild.me.voice else None
                )

            if params.pop("leftover_args", None):
                handler_kwargs["leftover_args"] = args

            args_expected = []
            for key, param in list(params.items()):
                # parse (*args) as a list of args
                if param.kind == param.VAR_POSITIONAL:
                    handler_kwargs[key] = args
                    params.pop(key)
                    continue

                # parse (*, args) as args rejoined as a string
                # multiple of these arguments will have the same value
                if param.kind == param.KEYWORD_ONLY and param.default == param.empty:
                    handler_kwargs[key] = " ".join(args)
                    params.pop(key)
                    continue

                doc_key = (
                    "[{}={}]".format(key, param.default)
                    if param.default is not param.empty
                    else key
                )
                args_expected.append(doc_key)

                # Ignore keyword args with default values when the command had no arguments
                if not args and param.default is not param.empty:
                    params.pop(key)
                    continue

                # Assign given values to positional arguments
                if args:
                    arg_value = args.pop(0)
                    handler_kwargs[key] = arg_value
                    params.pop(key)

            if message.author.id != self.config.owner_id:
                if (
                    user_permissions.command_whitelist
                    and command not in user_permissions.command_whitelist
                ):
                    raise exceptions.PermissionsError(
                        "This command is not enabled for your group ({}).".format(
                            user_permissions.name
                        ),
                        expire_in=20,
                    )

                elif (
                    user_permissions.command_blacklist
                    and command in user_permissions.command_blacklist
                ):
                    raise exceptions.PermissionsError(
                        "This command is disabled for your group ({}).".format(
                            user_permissions.name
                        ),
                        expire_in=20,
                    )

            # Invalid usage, return docstring
            if params:
                docs = getattr(handler, "__doc__", None)
                if not docs:
                    docs = "Usage: {}{} {}".format(
                        command_prefix, command, " ".join(args_expected)
                    )

                docs = dedent(docs)
                await self.safe_send_message(
                    message.channel,
                    "```\n{}\n```".format(docs.format(command_prefix=command_prefix)),
                    expire_in=60,
                )
                return

            response = await handler(**handler_kwargs)
            if response and isinstance(response, Response):
                if (
                    not isinstance(response.content, discord.Embed)
                    and self.config.embeds
                ):
                    content = self._gen_embed()
                    content.title = command
                    content.description = response.content
                else:
                    content = response.content

                if response.reply:
                    if isinstance(content, discord.Embed):
                        content.description = "{} {}".format(
                            message.author.mention,
                            content.description,
                        )
                    else:
                        content = "{}: {}".format(message.author.mention, content)

                sentmsg = await self.safe_send_message(
                    message.channel,
                    content,
                    expire_in=response.delete_after
                    if self.config.delete_messages
                    else 0,
                    also_delete=message if self.config.delete_invoking else None,
                )

        except (
            exceptions.CommandError,
            exceptions.HelpfulError,
            exceptions.ExtractionError,
        ) as e:
            log.error(
                "Error in {0}: {1.__class__.__name__}: {1.message}".format(command, e),
                exc_info=True,
            )

            expirein = e.expire_in if self.config.delete_messages else None
            alsodelete = message if self.config.delete_invoking else None

            if self.config.embeds:
                content = self._gen_embed()
                content.add_field(name="Error", value=e.message, inline=False)
                content.colour = 13369344
            else:
                content = "```\n{}\n```".format(e.message)

            await self.safe_send_message(
                message.channel, content, expire_in=expirein, also_delete=alsodelete
            )

        except exceptions.Signal:
            raise

        except Exception:
            log.error("Exception in on_message", exc_info=True)
            if self.config.debug_mode:
                await self.safe_send_message(
                    message.channel, "```\n{}\n```".format(traceback.format_exc())
                )

        finally:
            if not sentmsg and not response and self.config.delete_invoking:
                await asyncio.sleep(5)
                await self.safe_delete_message(message, quiet=True)

    async def gen_cmd_list(self, message, list_all_cmds=False):
        """
        Return a list of valid command names, without prefix, for the given message author.
        Commands marked with @dev_cmd are never included.

        Param `list_all_cmds` set True will list commands regardless of permission restrictions.
        """
        commands = []
        for att in dir(self):
            # This will always return at least cmd_help, since they needed perms to run this command
            if att.startswith("cmd_") and not hasattr(getattr(self, att), "dev_cmd"):
                user_permissions = self.permissions.for_user(message.author)
                command_name = att.replace("cmd_", "").lower()
                whitelist = user_permissions.command_whitelist
                blacklist = user_permissions.command_blacklist
                if list_all_cmds:
                    commands.append(command_name)

                elif blacklist and command_name in blacklist:
                    pass

                elif whitelist and command_name not in whitelist:
                    pass

                else:
                    commands.append(command_name)
        return commands

    async def on_inactivity_timeout_expired(self, voice_channel):
        guild = voice_channel.guild

        if voice_channel:
            try:
                last_np_msg = self.server_specific_data[guild.id]["last_np_msg"]
                channel = last_np_msg.channel
                if self.config.embeds:
                    embed = self._gen_embed()
                    embed.title = "Leaving voice channel"
                    embed.description = (
                        f"Leaving voice channel {voice_channel.name} due to inactivity."
                    )
                    await self.safe_send_message(channel, embed, expire_in=30)
                else:
                    await self.safe_send_message(
                        channel,
                        f"Leaving voice channel {voice_channel.name} in due to inactivity.",
                        expire_in=30,
                    )
            except Exception:
                log.info(
                    f"Leaving voice channel {voice_channel.name} in {voice_channel.guild} due to inactivity."
                )
            await self.disconnect_voice_client(guild)

    async def on_voice_state_update(
        self,
        member: discord.Member,
        before: discord.VoiceState,
        after: discord.VoiceState,
    ):
        if not self.init_ok:
            log.warning("before init_ok")  # TODO: remove after coverage testing
            return  # Ignore stuff before ready

        if not self.is_ready():
            # TODO: remove after coverage testing
            log.warning("before is_ready")

        if self.config.leave_inactive_channel:
            guild = member.guild
            event, active = self.server_specific_data[guild.id]["inactive_vc_timer"]

            if before.channel and self.user in before.channel.members:
                if str(before.channel.id) in str(self.config.autojoin_channels):
                    log.info(
                        f"Ignoring {before.channel.name} in {before.channel.guild} as it is a binded voice channel."
                    )

                # elif not any(not user.bot for user in before.channel.members):
                elif is_empty_voice_channel(
                    before.channel, include_bots=self.config.bot_exception_ids
                ):
                    log.info(
                        f"{before.channel.name} has been detected as empty. Handling timeouts."
                    )
                    self.loop.create_task(self.handle_vc_inactivity(guild))
            elif after.channel and member != self.user:
                if self.user in after.channel.members:
                    if (
                        active
                    ):  # Added to not spam the console with the message for every person that joins
                        log.info(
                            f"A user joined {after.channel.name}, cancelling timer."
                        )
                    event.set()

            if (
                member == self.user and before.channel and after.channel
            ):  # bot got moved from channel to channel
                # if not any(not user.bot for user in after.channel.members):
                if is_empty_voice_channel(
                    after.channel, include_bots=self.config.bot_exception_ids
                ):
                    log.info(
                        f"The bot got moved and the voice channel {after.channel.name} is empty. Handling timeouts."
                    )
                    self.loop.create_task(self.handle_vc_inactivity(guild))
                else:
                    if active:
                        log.info(
                            f"The bot got moved and the voice channel {after.channel.name} is not empty."
                        )
                        event.set()

        if (
            member == self.user and not after.channel
        ):  # if bot was disconnected from channel
            await self.disconnect_voice_client(before.channel.guild)
            return

        if before.channel:
            player = self.get_player_in(before.channel.guild)
            if player:
                self._handle_guild_auto_pause(player)
        if after.channel:
            player = self.get_player_in(after.channel.guild)
            if player:
                self._handle_guild_auto_pause(player)

    async def on_guild_join(self, guild: discord.Guild):
        log.info("Bot has been added to guild: {}".format(guild.name))
        owner = self._get_owner(voice=True) or self._get_owner()
        if self.config.leavenonowners:
            check = guild.get_member(owner.id)
            if check is None:
                await guild.leave()
                log.info("Left {} due to bot owner not found.".format(guild.name))
                await owner.send(
                    self.str.get(
                        "left-no-owner-guilds",
                        "Left `{}` due to bot owner not being found in it.".format(
                            guild.name
                        ),
                    )
                )

        log.debug("Creating data folder for guild %s", guild.id)
        pathlib.Path("data/%s/" % guild.id).mkdir(exist_ok=True)

    async def on_guild_remove(self, guild: discord.Guild):
        log.info("Bot has been removed from guild: {}".format(guild.name))
        log.debug("Updated guild list:")
        [log.debug(" - " + s.name) for s in self.guilds]

        if guild.id in self.players:
            self.players.pop(guild.id).kill()

    async def on_guild_available(self, guild: discord.Guild):
        if not self.init_ok:
            return  # Ignore pre-ready events

        log.debug('Guild "{}" has become available.'.format(guild.name))

        player = self.get_player_in(guild)

        if player and player.is_paused:
            av_paused = self.server_specific_data[guild.id]["availability_paused"]

            if av_paused:
                log.debug(
                    'Resuming player in "{}" due to availability.'.format(guild.name)
                )
                self.server_specific_data[guild.id]["availability_paused"] = False
                player.resume()

    async def on_guild_unavailable(self, guild: discord.Guild):
        if not self.init_ok:
            return  # Ignore pre-ready events.

        log.debug('Guild "{}" has become unavailable.'.format(guild.name))

        player = self.get_player_in(guild)

        if player and player.is_playing:
            log.debug(
                'Pausing player in "{}" due to unavailability.'.format(guild.name)
            )
            self.server_specific_data[guild.id]["availability_paused"] = True
            player.pause()

    async def on_guild_update(self, before: discord.Guild, after: discord.Guild):
        log.info(f"Guild update for:  {before}")
        for name in set(before.__slotnames__):
            a_val = getattr(after, name, None)
            b_val = getattr(before, name, None)
            if b_val != a_val:
                log.everything(
                    f"Guild attribute {name} is now: {a_val}  -- Was: {b_val}"
                )

    async def on_guild_channel_update(self, before, after):
        log.info(f"Channel update for:  {before}")
        for name in set(before.__slotnames__):
            a_val = getattr(after, name, None)
            b_val = getattr(before, name, None)
            if b_val != a_val:
                log.everything(
                    f"Channel attribute {name} is now: {a_val}  -- Was: {b_val}"
                )

    def voice_client_in(self, guild):
        for vc in self.voice_clients:
            if vc.guild == guild:
                return vc
        return None<|MERGE_RESOLUTION|>--- conflicted
+++ resolved
@@ -292,11 +292,7 @@
                 "ERROR": "red",
                 "CRITICAL": "bold_red",
                 "EVERYTHING": "bold_cyan",
-<<<<<<< HEAD
-                "NOISY": "green",
-=======
                 "NOISY": "bold_white",
->>>>>>> 117ff31c
                 "FFMPEG": "bold_purple",
                 "VOICEDEBUG": "purple",
             },
