--- conflicted
+++ resolved
@@ -1,10 +1,6 @@
 import os.path
 
-<<<<<<< HEAD
-MAIN_VERSION = '1.9.6_3'
-=======
 MAIN_VERSION = '1.9.7'
->>>>>>> 06ede78c
 SUB_VERSION = ''
 VERSION = MAIN_VERSION + SUB_VERSION
 
