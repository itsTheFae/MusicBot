import shutil
import logging
import traceback
import configparser

import discord

log = logging.getLogger(__name__)

# PermissionDefaults class define the strictest value of each permissions
# Permissive class define the permissive value of each permissions


class PermissionsDefaults:
    perms_file = "config/permissions.ini"
    # now it's unpermissive by default for most
    CommandWhiteList = set()
    CommandBlackList = set()
    IgnoreNonVoice = set()
    GrantToRoles = set()
    UserList = set()

    MaxSongs = 8
    MaxSongLength = 210
    MaxPlaylistLength = 0
    MaxSearchItems = 10

    AllowPlaylists = True
    InstaSkip = False
    SkipLooped = False
    Remove = False
    SkipWhenAbsent = True
    BypassKaraokeMode = False

    SummonNoVoice = False

    Extractors = "generic youtube youtube:playlist"


class Permissive:
    CommandWhiteList = set()
    CommandBlackList = set()
    IgnoreNonVoice = set()
    GrantToRoles = set()
    UserList = set()

    MaxSongs = 0
    MaxSongLength = 0
    MaxPlaylistLength = 0
    MaxSearchItems = 10

    AllowPlaylists = True
    InstaSkip = True
    SkipLooped = False
    Remove = True
    SkipWhenAbsent = False
    BypassKaraokeMode = True

    SummonNoVoice = True

    Extractors = ""


class Permissions:
    def __init__(self, config_file, grant_all=None):
        self.config_file = config_file
        self.config = configparser.ConfigParser(interpolation=None)

        if not self.config.read(config_file, encoding="utf-8"):
            log.info("Permissions file not found, copying example_permissions.ini")

            try:
                shutil.copy("config/example_permissions.ini", config_file)
                self.config.read(config_file, encoding="utf-8")

            except Exception as e:
                traceback.print_exc()
                raise RuntimeError(
                    "Unable to copy config/example_permissions.ini to {}: {}".format(
                        config_file, e
                    )
                )

        self.default_group = PermissionGroup("Default", self.config["Default"])
        self.groups = set()

        for section in self.config.sections():
            if section != "Owner (auto)":
                self.groups.add(PermissionGroup(section, self.config[section]))

        if self.config.has_section("Owner (auto)"):
            owner_group = PermissionGroup(
                "Owner (auto)", self.config["Owner (auto)"], fallback=Permissive
            )

        else:
            log.info(
                "[Owner (auto)] section not found, falling back to permissive default"
            )
            # Create a fake section to fallback onto the default permissive values to grant to the owner
            # noinspection PyTypeChecker
            owner_group = PermissionGroup(
                "Owner (auto)",
                configparser.SectionProxy(self.config, "Owner (auto)"),
                fallback=Permissive,
            )

        if hasattr(grant_all, "__iter__"):
            owner_group.user_list = set(grant_all)

        self.groups.add(owner_group)

    async def async_validate(self, bot):
        log.debug("Validating permissions...")

        og = discord.utils.get(self.groups, name="Owner (auto)")
        if "auto" in og.user_list:
            log.debug("Fixing automatic owner group")
            og.user_list = {bot.config.owner_id}

    def save(self):
        with open(self.config_file, "w") as f:
            self.config.write(f)

    def for_user(self, user):
        """
        Returns the first PermissionGroup a user belongs to
        :param user: A discord User or Member object
        """

        for group in self.groups:
            if user.id in group.user_list:
                return group

        # The only way I could search for roles is if I add a `server=None` param and pass that too
        if isinstance(user, discord.User):
            return self.default_group

        # We loop again so that we don't return a role based group before we find an assigned one
        for group in self.groups:
            for role in user.roles:
                if role.id in group.granted_to_roles:
                    return group

        return self.default_group

    def create_group(self, name, **kwargs):
        self.config.read_dict({name: kwargs})
        self.groups.add(PermissionGroup(name, self.config[name]))
        # TODO: Test this


class PermissionGroup:
    def __init__(self, name, section_data, fallback=PermissionsDefaults):
        self.name = name

        self.command_whitelist = section_data.get(
            "CommandWhiteList", fallback=fallback.CommandWhiteList
        )
        self.command_blacklist = section_data.get(
            "CommandBlackList", fallback=fallback.CommandBlackList
        )
        self.ignore_non_voice = section_data.get(
            "IgnoreNonVoice", fallback=fallback.IgnoreNonVoice
        )
        self.granted_to_roles = section_data.get(
            "GrantToRoles", fallback=fallback.GrantToRoles
        )
        self.user_list = section_data.get("UserList", fallback=fallback.UserList)

        self.max_songs = section_data.get("MaxSongs", fallback=fallback.MaxSongs)
        self.max_song_length = section_data.get(
            "MaxSongLength", fallback=fallback.MaxSongLength
        )
        self.max_playlist_length = section_data.get(
            "MaxPlaylistLength", fallback=fallback.MaxPlaylistLength
        )
        self.max_search_items = section_data.get(
            "MaxSearchItems", fallback=fallback.MaxSearchItems
        )

        self.allow_playlists = section_data.getboolean(
            "AllowPlaylists", fallback=fallback.AllowPlaylists
        )
        self.instaskip = section_data.getboolean(
            "InstaSkip", fallback=fallback.InstaSkip
        )
        self.skiplooped = section_data.getboolean(
            "SkipLooped", fallback=fallback.SkipLooped
        )
        self.remove = section_data.getboolean("Remove", fallback=fallback.Remove)
        self.skip_when_absent = section_data.getboolean(
            "SkipWhenAbsent", fallback=fallback.SkipWhenAbsent
        )
        self.bypass_karaoke_mode = section_data.getboolean(
            "BypassKaraokeMode", fallback=fallback.BypassKaraokeMode
        )

        self.summonplay = section_data.getboolean(
            "SummonNoVoice", fallback=fallback.SummonNoVoice
        )

        self.extractors = section_data.get("Extractors", fallback=fallback.Extractors)

        self.validate()

    def validate(self):
        if self.command_whitelist:
            self.command_whitelist = set(self.command_whitelist.lower().split())

        if self.command_blacklist:
            self.command_blacklist = set(self.command_blacklist.lower().split())

        if self.ignore_non_voice:
            self.ignore_non_voice = set(self.ignore_non_voice.lower().split())

        if self.granted_to_roles or self.granted_to_roles == "":
            self.granted_to_roles = set([int(x) for x in self.granted_to_roles.split()])

        if self.user_list or self.user_list == "":
            self.user_list = set([int(x) for x in self.user_list.split()])

        if self.extractors:
            self.extractors = set(self.extractors.split())

        try:
            self.max_songs = max(0, int(self.max_songs))
<<<<<<< HEAD
        except Exception:
=======
        except ValueError:
>>>>>>> d86e6053
            self.max_songs = PermissionsDefaults.MaxSongs

        try:
            self.max_song_length = max(0, int(self.max_song_length))
<<<<<<< HEAD
        except Exception:
=======
        except ValueError:
>>>>>>> d86e6053
            self.max_song_length = PermissionsDefaults.MaxSongLength

        try:
            self.max_playlist_length = max(0, int(self.max_playlist_length))
<<<<<<< HEAD
        except Exception:
=======
        except ValueError:
>>>>>>> d86e6053
            self.max_playlist_length = PermissionsDefaults.MaxPlaylistLength

        try:
            self.max_search_items = max(0, int(self.max_search_items))
<<<<<<< HEAD
        except Exception:
=======
        except ValueError:
>>>>>>> d86e6053
            self.max_search_items = PermissionsDefaults.MaxSearchItems

        if int(self.max_search_items) > 100:
            log.warning("Max search items can't be larger than 100. Setting to 100.")
            self.max_search_items = 100

    @staticmethod
    def _process_list(
        seq, *, split=" ", lower=True, strip=", ", coerce=str, rcoerce=list
    ):
        lower = str.lower if lower else None
        _strip = (lambda x: x.strip(strip)) if strip else None
        coerce = coerce if callable(coerce) else None
        rcoerce = rcoerce if callable(rcoerce) else None

        for ch in strip:
            seq = seq.replace(ch, split)

        values = [i for i in seq.split(split) if i]
        for fn in (_strip, lower, coerce):
            if fn:
                values = map(fn, values)

        return rcoerce(values)

    def add_user(self, uid):
        self.user_list.add(uid)

    def remove_user(self, uid):
        if uid in self.user_list:
            self.user_list.remove(uid)

    def __repr__(self):
        return "<PermissionGroup: %s>" % self.name

    def __str__(self):
        return "<PermissionGroup: %s: %s>" % (self.name, self.__dict__)<|MERGE_RESOLUTION|>--- conflicted
+++ resolved
@@ -225,38 +225,22 @@
 
         try:
             self.max_songs = max(0, int(self.max_songs))
-<<<<<<< HEAD
-        except Exception:
-=======
-        except ValueError:
->>>>>>> d86e6053
+        except ValueError:
             self.max_songs = PermissionsDefaults.MaxSongs
 
         try:
             self.max_song_length = max(0, int(self.max_song_length))
-<<<<<<< HEAD
-        except Exception:
-=======
-        except ValueError:
->>>>>>> d86e6053
+        except ValueError:
             self.max_song_length = PermissionsDefaults.MaxSongLength
 
         try:
             self.max_playlist_length = max(0, int(self.max_playlist_length))
-<<<<<<< HEAD
-        except Exception:
-=======
-        except ValueError:
->>>>>>> d86e6053
+        except ValueError:
             self.max_playlist_length = PermissionsDefaults.MaxPlaylistLength
 
         try:
             self.max_search_items = max(0, int(self.max_search_items))
-<<<<<<< HEAD
-        except Exception:
-=======
-        except ValueError:
->>>>>>> d86e6053
+        except ValueError:
             self.max_search_items = PermissionsDefaults.MaxSearchItems
 
         if int(self.max_search_items) > 100:
