--- conflicted
+++ resolved
@@ -80,11 +80,7 @@
                 cb(future)
 
             except Exception:
-<<<<<<< HEAD
-                traceback.print_exc()
-=======
                 log.exception("Unhandled exception in _for_each_future callback.")
->>>>>>> d86e6053
 
     def __eq__(self, other):
         return self is other
@@ -369,11 +365,7 @@
             # Trigger ready callbacks.
             self._for_each_future(lambda future: future.set_result(self))
 
-<<<<<<< HEAD
-        # Flake8 thinks 'e' is never used. The lambda is perhaps too much for Flake8 here.
-=======
         # Flake8 thinks 'e' is never used, and later undefined. Maybe the lambda is too much.
->>>>>>> d86e6053
         except Exception as e:  # noqa: F841
             traceback.print_exc()
             self._for_each_future(lambda future: future.set_exception(e))  # noqa: F821
@@ -398,17 +390,10 @@
         i_matches = re.findall(r'"input_i" : "(-?([0-9]*\.[0-9]+))",', output)
         if i_matches:
             log.debug("i_matches={}".format(i_matches[0][0]))
-<<<<<<< HEAD
-            Ival = float(i_matches[0][0])
-        else:
-            log.debug("Could not parse I in normalise json.")
-            Ival = float(0)
-=======
             IVAL = float(i_matches[0][0])
         else:
             log.debug("Could not parse I in normalise json.")
             IVAL = float(0)
->>>>>>> d86e6053
 
         lra_matches = re.findall(r'"input_lra" : "(-?([0-9]*\.[0-9]+))",', output)
         if lra_matches:
@@ -443,11 +428,7 @@
             offset = float(0)
 
         return "-af loudnorm=I=-24.0:LRA=7.0:TP=-2.0:linear=true:measured_I={}:measured_LRA={}:measured_TP={}:measured_thresh={}:offset={}".format(
-<<<<<<< HEAD
-            Ival, LRA, TP, thresh, offset
-=======
             IVAL, LRA, TP, thresh, offset
->>>>>>> d86e6053
         )
 
     # noinspection PyShadowingBuiltins
