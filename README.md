--- conflicted
+++ resolved
@@ -1,57 +1,3 @@
-<<<<<<< HEAD
-# :exclamation::exclamation: This is the old version of RhinoBot! :exclamation::exclamation:
-
-The up-to-date rewrite is in the [develop branch](https://github.com/SexualRhinoceros/MusicBot/tree/develop). You should use the `develop` branch version, not the `master` branch version.
-
-# RhinoBot: The music bot for Discord.
-
-### What is this and what does it do?
-
-RhinoBot is a very nifty Discord music bot written in [Python](https://www.python.org "Python homepage"). It plays requested songs and if the queue becomes empty it will play through a list of existing songs.
-
-### How do I set it up?
-
-**DO NOT FOLLOW THESE INSTRUCTIONS! INSTALL THE [DEVELOP BRANCH](https://github.com/SexualRhinoceros/MusicBot/tree/develop) VERSION.** Installation instructions will remain in this README.md file for history purposes:
-
-1. Install [Python 3.5.1](https://www.python.org/downloads/)
-    - Make sure you select this option in the Python install: ![Python install](https://camo.githubusercontent.com/72c0076cde5aa62745595fd6f3113ef0156ca5a2/687474703a2f2f692e696d6775722e636f6d2f3438716d524a302e706e67)
-2. Install [Git](https://git-scm.com/download/win)
-    - Make sure you select this option in the Git install: ![Git install](https://cdn.discordapp.com/attachments/129489631539494912/129505383223001088/pic.png)
-3. Download the bot and [configure](#configuration-file) it in `options.txt`.
-4. Install dependencies by running `fixnupdate.bat`.
-5. Run bot with `runbot.bat`.
-
-Once started, its good to go. If you have any errors, report them here or on my Discord and then restart the bot.
-
-Discord help channel: [https://discord.gg/0iqN3da4zqrSz036](https://discord.gg/0iqN3da4zqrSz036)
-
-### Configuration File
-
-- **Line 1:** Email address of bot for Discord.
-- **Line 2:** Password of bot for Discord.
-- **Line 3:** Accepts "0" or "1", enables or disables the whitelist. 0 turning it off, 1 turning it on.
-- **Line 4:** The number of days until a person can freely interact with the bot and not be on the whitelist.
-- **Line 5:** The Owner's Discord user ID.
-- **Line 6:** The number of votes to skip for it to actually skip.
-
-### What are it's commands?
-
-- `!whatismyuserid` will tell you your user ID.
-- `!whitelist @username` will whitelist people (and you if the server is new!) so they can play music.
-- `!blacklist @username` will disallow a person from interacting with the bot.
-- `!play help` will summon a list of commands accepted by the bot.
-- `!play url` will allow me to play a new song or add it to the queue.
-- `!play playlist` will print out all links to youtube videos currently in the queue.
-- `!play pause` will pause the playing of music! Will NOT pause the song but rather the playing of songs. Only usable by the bot's owner.
-- `!play resume` will resume the playing of songs! Only usable by the bot's owner.
-- `!play shuffle` will shuffle the songs in the playlist! Only usable by the bot's owner.
-- `!play skip` will make it skip to the next song after 2 people vote! Instant skip though if used by the Bot's Owner.
-- `!play volume level` will change the volume level! Default is 0.15 (15%). **MUST BE A NUMBER FROM 0-1.**
-
-### FAQ
-
-The FAQ can be accessed at [this wiki article](https://github.com/SexualRhinoceros/MusicBot/wiki/FAQ).
-=======
 # RhinoBot: The music bot for Discord.
 
 MusicBot is a Discord music bot written in [Python](https://www.python.org "Python homepage"). It plays requested songs and if the queue becomes empty it will play through a list of existing songs.
@@ -80,5 +26,4 @@
 
 ### FAQ
 
-Some frequently asked questions are listed on the wiki [here](https://github.com/SexualRhinoceros/MusicBot/wiki/FAQ "Wiki").
->>>>>>> b86597fc
+Some frequently asked questions are listed on the wiki [here](https://github.com/SexualRhinoceros/MusicBot/wiki/FAQ "Wiki").